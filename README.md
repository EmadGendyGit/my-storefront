--- conflicted
+++ resolved
@@ -1,9 +1,4 @@
-<<<<<<< HEAD
-# Edge Delivery Services + Adobe Commerce Boilerplate (Experimental)
-
-=======
 # Edge Delivery Services + Adobe Commerce Boilerplate
->>>>>>> ff56cb8c
 This project boilerplate is for Edge Delivery Services projects that integrate with Adobe Commerce.
 
 ## Documentation
