/********************************************************************
 * ADOBE CONFIDENTIAL
 *
 *  Copyright 2024 Adobe
 *  All Rights Reserved.
 *
 * NOTICE:  All information contained herein is, and remains
 * the property of Adobe and its suppliers, if any. The intellectual
 * and technical concepts contained herein are proprietary to Adobe
 * and its suppliers and are protected by all applicable intellectual
 * property laws, including trade secret and copyright laws.
 * Dissemination of this information or reproduction of this material
 * is strictly forbidden unless prior written permission is obtained
 * from Adobe.
 *******************************************************************/
<<<<<<< HEAD
=======
export declare const taxCalculations: {
    includeAndExcludeTax: {
        originalPrice: {
            value: number;
            currency: string;
        };
        baseOriginalPrice: {
            value: number;
            currency: string;
        };
        baseDiscountedPrice: {
            value: number;
            currency: string;
        };
        baseExcludingTax: {
            value: number;
            currency: string;
        };
    };
    excludeTax: {
        originalPrice: {
            value: number;
            currency: string;
        };
        baseOriginalPrice: {
            value: number;
            currency: string;
        };
        baseDiscountedPrice: {
            value: number;
            currency: string;
        };
        baseExcludingTax: {
            value: number;
            currency: string;
        };
    };
    includeTax: {
        singleItemPrice: {
            value: number;
            currency: string;
        };
        baseOriginalPrice: {
            value: number;
            currency: string;
        };
        baseDiscountedPrice: {
            value: number;
            currency: string;
        };
    };
};
export declare const taxCalculationsEmpty: {
    includeAndExcludeTax: {
        originalPrice: {
            value: number;
            currency: string;
        };
        baseOriginalPrice: {
            value: number;
            currency: string;
        };
        baseDiscountedPrice: {
            value: number;
            currency: string;
        };
        baseExcludingTax: {
            value: number;
            currency: string;
        };
    };
    excludeTax: {
        originalPrice: {
            value: number;
            currency: string;
        };
        baseOriginalPrice: {
            value: number;
            currency: string;
        };
        baseDiscountedPrice: {
            value: number;
            currency: string;
        };
        baseExcludingTax: {
            value: number;
            currency: string;
        };
    };
    includeTax: {
        singleItemPrice: {
            value: number;
            currency: string;
        };
        baseOriginalPrice: {
            value: number;
            currency: string;
        };
        baseDiscountedPrice: {
            value: number;
            currency: string;
        };
    };
};
>>>>>>> c62e258c
export declare const mockOrder: {
    data: {
        guestOrder: {
            gift_receipt_included: boolean;
            carrier: string;
            email: string;
            id: string;
            number: string;
            order_date: string;
            printed_card_included: boolean;
            shipping_method: string;
            status: string;
            token: string;
            payment_methods: {
                name: string;
                type: string;
            }[];
            total: {
                subtotal: {
                    currency: string;
                    value: number;
                };
                total_tax: {
                    currency: string;
                    value: number;
                };
                total_shipping: {
                    currency: string;
                    value: number;
                };
                grand_total: {
                    currency: string;
                    value: number;
                };
            };
            billing_address: {
                firstname: string;
                middlename: null;
                lastname: string;
                street: string[];
                city: string;
                postcode: string;
                telephone: string;
                country_code: string;
                region: string;
                region_id: string;
                company: string;
            };
            shipping_address: {
                firstname: string;
                middlename: null;
                lastname: string;
                street: string[];
                city: string;
                postcode: string;
                telephone: string;
                country_code: string;
                region: string;
                region_id: string;
                company: string;
            };
            items: {
                __typename: string;
                id: string;
                quantity_ordered: number;
                product_sale_price: {
                    value: number;
                    currency: string;
                };
                product: {
                    name: string;
                    sku: string;
                    thumbnail: {
                        label: string;
                        url: string;
                    };
                    price_range: {
                        maximum_price: {
                            regular_price: {
                                currency: string;
                                value: number;
                            };
                        };
                    };
                };
                selected_options: {
                    label: string;
                    value: string;
                }[];
            }[];
        };
    };
};
export declare const mockOrderDetailsResponse: {
    customer: {
        addresses: {
            firstname: string;
            lastname: string;
            city: string;
            company: string;
            country_code: string;
            region: {
                region: string;
                region_code: string;
                region_id: number;
            };
            custom_attributesV2: never[];
            telephone: string;
            id: number;
            vat_id: string;
            postcode: string;
            street: string[];
            default_shipping: boolean;
            default_billing: boolean;
        }[];
        orders: {
            page_info: {
                page_size: number;
                total_pages: number;
                current_page: number;
            };
            total_count: number;
            items: {
                shipping_method: string;
                payment_methods: {
                    name: string;
                }[];
                number: string;
                id: string;
                order_date: string;
                carrier: string;
                items: {
                    status: string;
                    product_name: string;
                    id: string;
                }[];
                total: {
                    grand_total: {
                        value: number;
                        currency: string;
                    };
                    subtotal: {
                        currency: string;
                        value: number;
                    };
                    taxes: never[];
                    total_tax: {
                        currency: string;
                        value: number;
                    };
                    total_shipping: {
                        currency: string;
                        value: number;
                    };
                    discounts: never[];
                };
            }[];
        };
    };
};
export declare const transformMockOrderInput: {
    data: {
        customer: {
            orders: {
                items: {
                    uid: string;
                    available_actions: string[];
                    status: string;
                    number: string;
                    token: string;
                    id: string;
                    order_date: string;
                    carrier: string;
                    shipping_method: null;
                    applied_coupons: never[];
                    payment_methods: {
                        test: null;
                        prop: undefined;
                    }[];
                    returns: {
                        status: string;
                        number: string;
                        items: never[];
                    }[];
                    shipments: {
                        id: string;
                        tracking: {
                            title: string;
                            number: string;
                        }[];
                        comments: never[];
                        items: {
                            id: string;
                            product_sku: string;
                            product_name: string;
                            order_item: {
                                __typename: string;
                                status: string;
                                product_name: string;
                                id: string;
                                quantity_ordered: number;
                                quantity_shipped: number;
                                quantity_canceled: number;
                                quantity_invoiced: number;
                                quantity_refunded: number;
                                quantity_returned: number;
                                product_sale_price: {
                                    value: number;
                                    currency: string;
                                };
                                selected_options: {
                                    label: string;
                                    value: string;
                                }[];
                                product: {
                                    __typename: string;
                                    canonical_url: null;
                                    uid: string;
                                    name: string;
                                    sku: string;
                                    thumbnail: {
                                        label: string;
                                        url: string;
                                    };
                                    price_range: {
                                        maximum_price: {
                                            regular_price: {
                                                currency: string;
                                                value: number;
                                            };
                                        };
                                    };
                                };
                            };
                        }[];
                    }[];
                    shipping_address: {
                        city: string;
                        company: null;
                        country_code: string;
                        fax: null;
                        firstname: string;
                        lastname: string;
                        middlename: null;
                        postcode: string;
                        prefix: null;
                        region: string;
                        region_id: string;
                        street: string[];
                        suffix: null;
                        telephone: string;
                        vat_id: null;
                    };
                    billing_address: {
                        city: string;
                        company: null;
                        country_code: string;
                        fax: null;
                        firstname: string;
                        lastname: string;
                        middlename: null;
                        postcode: string;
                        prefix: null;
                        region: string;
                        region_id: string;
                        street: string[];
                        suffix: null;
                        telephone: string;
                        vat_id: null;
                    };
                    items: ({
                        __typename: string;
                        gift_card: {
                            sender_name: null;
                            sender_email: null;
                            recipient_email: null;
                            recipient_name: null;
                        };
                        status?: undefined;
                        product_name?: undefined;
                        id?: undefined;
                        quantity_ordered?: undefined;
                        quantity_shipped?: undefined;
                        quantity_canceled?: undefined;
                        quantity_invoiced?: undefined;
                        quantity_refunded?: undefined;
                        quantity_returned?: undefined;
                        product_sale_price?: undefined;
                        selected_options?: undefined;
                        product?: undefined;
                    } | {
                        __typename: string;
                        gift_card: {
                            sender_name: string;
                            sender_email: string;
                            recipient_email: string;
                            recipient_name: string;
                        };
                        status?: undefined;
                        product_name?: undefined;
                        id?: undefined;
                        quantity_ordered?: undefined;
                        quantity_shipped?: undefined;
                        quantity_canceled?: undefined;
                        quantity_invoiced?: undefined;
                        quantity_refunded?: undefined;
                        quantity_returned?: undefined;
                        product_sale_price?: undefined;
                        selected_options?: undefined;
                        product?: undefined;
                    } | {
                        __typename: string;
                        status: string;
                        product_name: string;
                        id: string;
                        quantity_ordered: number;
                        quantity_shipped: number;
                        quantity_canceled: number;
                        quantity_invoiced: number;
                        quantity_refunded: number;
                        quantity_returned: number;
                        product_sale_price: {
                            value: number;
                            currency: string;
                        };
                        selected_options: {
                            label: string;
                            value: string;
                        }[];
                        product: {
                            __typename: string;
                            canonical_url: null;
                            uid: string;
                            name: string;
                            sku: string;
                            thumbnail: {
                                label: string;
                                url: string;
                            };
                            price_range: {
                                maximum_price: {
                                    regular_price: {
                                        currency: string;
                                        value: number;
                                    };
                                };
                            };
                        };
                        gift_card?: undefined;
                    })[];
                    total: {
                        grand_total: {
                            value: number;
                            currency: string;
                        };
                        subtotal: {
                            currency: string;
                            value: number;
                        };
                        taxes: never[];
                        total_tax: {
                            currency: string;
                            value: number;
                        };
                        total_shipping: {
                            currency: string;
                            value: number;
                        };
                        discounts: {
                            amount: {
                                currency: string;
                                value: number;
                            };
                            label: string;
                        }[];
                    };
                }[];
            };
        };
    };
};
export declare const transformMockOrderOutput: {
    grandTotal: {
        value: number;
        currency: string;
    };
    subtotal: {
        currency: string;
        value: number;
    };
    taxes: never[];
    totalTax: {
        currency: string;
        value: number;
    };
    totalShipping: {
        currency: string;
        value: number;
    };
    discounts: {
        amount: {
            currency: string;
            value: number;
        };
        label: string;
    }[];
    availableActions: string[];
    status: string;
    number: string;
    email: string;
    id: string;
    orderDate: string;
    carrier: string;
    shippingMethod: null;
    coupons: never[];
    shipments: ({
        id: string;
        tracking: {
            title: string;
            number: string;
        }[];
        comments: never[];
        items: {
            taxCalculations: {
                includeAndExcludeTax: {
                    originalPrice: {
                        value: number;
                        currency: string;
                    };
                    baseOriginalPrice: {
                        value: number;
                        currency: string;
                    };
                    baseDiscountedPrice: {
                        value: number;
                        currency: string;
                    };
                    baseExcludingTax: {
                        value: number;
                        currency: string;
                    };
                };
                excludeTax: {
                    originalPrice: {
                        value: number;
                        currency: string;
                    };
                    baseOriginalPrice: {
                        value: number;
                        currency: string;
                    };
                    baseDiscountedPrice: {
                        value: number;
                        currency: string;
                    };
                    baseExcludingTax: {
                        value: number;
                        currency: string;
                    };
                };
                includeTax: {
                    singleItemPrice: {
                        value: number;
                        currency: string;
                    };
                    baseOriginalPrice: {
                        value: number;
                        currency: string;
                    };
                    baseDiscountedPrice: {
                        value: number;
                        currency: string;
                    };
                };
            };
            id: string;
            productSku: string;
            productName: string;
            orderItem: {
                __typename: string;
                status: string;
                productName: string;
                id: string;
                quantityOrdered: number;
                quantityShipped: number;
                quantityCanceled: number;
                quantityInvoiced: number;
                quantityRefunded: number;
                quantityReturned: number;
                productSalePrice: {
                    value: number;
                    currency: string;
                };
                selectedOptions: never[];
                product: {
                    __typename: string;
                    canonicalUrl: null;
                    uid: string;
                    name: string;
                    sku: string;
                    thumbnail: {
                        label: string;
                        url: string;
                    };
                    priceRange: {
                        maximumPrice: {
                            regularPrice: {
                                currency: string;
                                value: number;
                            };
                        };
                    };
                };
            };
        }[];
    } | {
        id: string;
        tracking: {
            title: string;
            number: string;
        }[];
        comments: never[];
        items: {
            id: string;
            productSku: string;
            productName: string;
            orderItem: {
                __typename: string;
                status: string;
                productName: string;
                id: string;
                quantityOrdered: number;
                quantityShipped: number;
                quantityCanceled: number;
                quantityInvoiced: number;
                quantityRefunded: number;
                quantityReturned: number;
                productSalePrice: {
                    value: number;
                    currency: string;
                };
                selectedOptions: {
                    label: string;
                    value: string;
                }[];
                product: {
                    __typename: string;
                    canonicalUrl: null;
                    uid: string;
                    name: string;
                    sku: string;
                    thumbnail: {
                        label: string;
                        url: string;
                    };
                    priceRange: {
                        maximumPrice: {
                            regularPrice: {
                                currency: string;
                                value: number;
                            };
                        };
                    };
                };
            };
        }[];
    })[];
    shippingAddress: {
        city: string;
        company: null;
        countryCode: string;
        fax: null;
        firstName: string;
        lastName: string;
        middleName: null;
        postCode: string;
        prefix: null;
        region: string;
        regionId: string;
        street: string[];
        suffix: null;
        telephone: string;
        vatId: null;
    };
    billingAddress: {
        city: string;
        company: null;
        countryCode: string;
        fax: null;
        firstName: string;
        lastName: string;
        middleName: null;
        postCode: string;
        prefix: null;
        region: string;
        regionId: string;
        street: string[];
        suffix: null;
        telephone: string;
        vatId: null;
    };
    items: ({
        type: string;
        configurableOptions: undefined;
        discounted: boolean;
        total: {
            currency: undefined;
            value: number;
        };
        totalInclTax: {
            currency: undefined;
            value: number;
        };
        price: {
            currency: undefined;
            value: undefined;
        };
        priceInclTax: {
            currency: undefined;
            value: undefined;
        };
        totalQuantity: number;
        regularPrice: {
            currency: undefined;
            value: undefined;
        };
        product: {
            canonicalUrl: string;
            id: string;
            name: string;
            sku: string;
            image: string;
            productType: string;
            thumbnail: {
                label: string;
                url: string;
            };
        };
        thumbnail: {
            label: string;
            url: string;
        };
        giftCard: {
            senderName: string;
            senderEmail: string;
            recipientEmail: string;
            recipientName: string;
        };
        id: undefined;
        selectedOptions?: undefined;
    } | {
        type: string;
        id: string;
        giftCard: undefined;
        discounted: boolean;
        total: {
            value: number;
            currency: string;
        };
        totalInclTax: {
            value: number;
            currency: string;
        };
        price: {
            value: number;
            currency: string;
        };
        priceInclTax: {
            value: number;
            currency: string;
        };
        totalQuantity: number;
        regularPrice: {
            value: number;
            currency: string;
        };
        product: {
            canonicalUrl: string;
            id: string;
            name: string;
            sku: string;
            image: string;
            productType: string;
            thumbnail: {
                label: string;
                url: string;
            };
        };
        thumbnail: {
            label: string;
            url: string;
        };
        configurableOptions: {
            Size?: undefined;
            Color?: undefined;
        };
        selectedOptions?: undefined;
    } | {
        type: string;
        id: string;
        giftCard: undefined;
        discounted: boolean;
        total: {
            value: number;
            currency: string;
        };
        totalInclTax: {
            value: number;
            currency: string;
        };
        price: {
            value: number;
            currency: string;
        };
        priceInclTax: {
            value: number;
            currency: string;
        };
        totalQuantity: number;
        regularPrice: {
            value: number;
            currency: string;
        };
        selectedOptions: {
            label: string;
            value: string;
        }[];
        product: {
            canonicalUrl: string;
            id: string;
            name: string;
            sku: string;
            image: string;
            productType: string;
            thumbnail: {
                label: string;
                url: string;
            };
        };
        thumbnail: {
            label: string;
            url: string;
        };
        configurableOptions: {
            Size?: undefined;
            Color?: undefined;
        };
    } | {
        type: string;
        id: string;
        giftCard: undefined;
        discounted: boolean;
        total: {
            value: number;
            currency: string;
        };
        totalInclTax: {
            value: number;
            currency: string;
        };
        price: {
            value: number;
            currency: string;
        };
        priceInclTax: {
            value: number;
            currency: string;
        };
        totalQuantity: number;
        regularPrice: {
            value: number;
            currency: string;
        };
        product: {
            canonicalUrl: string;
            id: string;
            name: string;
            sku: string;
            image: string;
            productType: string;
            thumbnail: {
                label: string;
                url: string;
            };
        };
        thumbnail: {
            label: string;
            url: string;
        };
        configurableOptions: {
            Size: string;
            Color: string;
        };
        selectedOptions?: undefined;
    })[];
    totalQuantity: number;
    shipping: {
        amount: number;
        currency: string;
        code: string;
    };
    payments: {
        code: string;
        name: string;
    }[];
};
export declare const storyBookOrderData: {
    grandTotal: {
        value: number;
        currency: string;
    };
    subtotal: {
        currency: string;
        value: number;
    };
    taxes: never[];
    totalTax: {
        currency: string;
        value: number;
    };
    totalShipping: {
        currency: string;
        value: number;
    };
    discounts: {
        amount: {
            currency: string;
            value: number;
        };
        label: string;
    }[];
    availableActions: string[];
    status: string;
    number: string;
    id: string;
    orderDate: string;
    carrier: string;
    shippingMethod: string;
    isVirtual: boolean;
    coupons: never[];
    shipments: {
        id: string;
        number: string;
        tracking: {
            title: string;
            number: string;
            carrier: string;
        }[];
        comments: never[];
        items: {
            id: string;
            productSku: string;
            productName: string;
            orderItem: {
                __typename: string;
                status: string;
                productName: string;
                id: string;
                quantityOrdered: number;
                quantityShipped: number;
                quantityCanceled: number;
                quantityInvoiced: number;
                quantityRefunded: number;
                quantityReturned: number;
                productSalePrice: {
                    value: number;
                    currency: string;
                };
                selectedOptions: never[];
                product: {
                    __typename: string;
                    canonicalUrl: null;
                    uid: string;
                    name: string;
                    sku: string;
                    thumbnail: {
                        label: string;
                        url: string;
                    };
                    priceRange: {
                        maximumPrice: {
                            regularPrice: {
                                currency: string;
                                value: number;
                            };
                        };
                    };
                };
            };
        }[];
    }[];
    payments: {
        code: string;
        name: string;
    }[];
    shippingAddress: {
        city: string;
        company: null;
        countryCode: string;
        fax: null;
        firstName: string;
        lastName: string;
        middleName: null;
        postCode: string;
        prefix: null;
        region: string;
        regionId: string;
        street: string[];
        suffix: null;
        telephone: string;
        vatId: null;
    };
    billingAddress: {
        city: string;
        company: null;
        countryCode: string;
        fax: null;
        firstName: string;
        lastName: string;
        middleName: null;
        postCode: string;
        prefix: null;
        region: string;
        regionId: string;
        street: string[];
        suffix: null;
        telephone: string;
        vatId: null;
    };
    items: ({
        type: string;
        productName: string;
        quantityCanceled: number;
        quantityInvoiced: number;
        quantityOrdered: number;
        quantityRefunded: number;
        quantityReturned: number;
        quantityShipped: number;
        id: string;
        discounted: boolean;
        total: {
            value: number;
            currency: string;
        };
        totalInclTax: {
            value: number;
            currency: string;
        };
        price: {
            value: number;
            currency: string;
        };
        priceInclTax: {
            value: number;
            currency: string;
        };
        totalQuantity: number;
        regularPrice: {
            value: number;
            currency: string;
        };
        product: {
            canonicalUrl: string;
            id: string;
            name: string;
            sku: string;
            image: string;
            productType: string;
            thumbnail: {
                label: string;
                url: string;
            };
        };
        thumbnail: {
            label: string;
            url: string;
        };
        configurableOptions: {
            Size?: undefined;
            Color?: undefined;
        };
    } | {
        type: string;
        productName: string;
        quantityCanceled: number;
        quantityInvoiced: number;
        quantityOrdered: number;
        quantityRefunded: number;
        quantityReturned: number;
        quantityShipped: number;
        id: string;
        discounted: boolean;
        total: {
            value: number;
            currency: string;
        };
        totalInclTax: {
            value: number;
            currency: string;
        };
        price: {
            value: number;
            currency: string;
        };
        priceInclTax: {
            value: number;
            currency: string;
        };
        totalQuantity: number;
        regularPrice: {
            value: number;
            currency: string;
        };
        product: {
            canonicalUrl: string;
            id: string;
            name: string;
            sku: string;
            image: string;
            productType: string;
            thumbnail: {
                label: string;
                url: string;
            };
        };
        thumbnail: {
            label: string;
            url: string;
        };
        configurableOptions: {
            Size: string;
            Color: string;
        };
    })[];
    totalQuantity: number;
    shipping: {
        amount: number;
        currency: string;
        code: string;
    };
};
export declare const storyBookShortOrderData: any;
export declare const storyBookNormalizeAddress: {
    billingAddress: ({
        name: string;
        orderNumber: number;
        value: string;
        label: null;
    }[] | {
        name: string;
        orderNumber: number;
        value: string[];
        label: null;
    }[])[];
    shippingAddress: ({
        name: string;
        orderNumber: number;
        value: string;
        label: null;
    }[] | {
        name: string;
        orderNumber: number;
        value: string[];
        label: null;
    }[])[];
};
export declare const orderCostSummaryMockup: {
    number: string;
    email: string;
    token: string;
    status: string;
    isVirtual: boolean;
    totalQuantity: number;
    shippingMethod: string;
    carrier: string;
    discounts: {
        amount: {
            value: number;
            currency: string;
        };
        label: string;
    }[];
    coupons: {
        code: string;
    }[];
    payments: {
        code: string;
        name: string;
    }[];
    shipping: {
        code: string;
        amount: number;
        currency: string;
    };
    shipments: {
        id: string;
        number: string;
        tracking: {
            carrier: string;
            number: string;
            title: string;
        }[];
        comments: {
            message: string;
            timestamp: string;
        }[];
        items: {
            id: string;
            productSku: string;
            productName: string;
            orderItem: {
                id: string;
                type: string;
                discounted: boolean;
                productName: string;
                totalQuantity: number;
                price: {
                    value: number;
                    currency: string;
                };
                totalInclTax: {};
                priceInclTax: {};
                regularPrice: {
                    value: number;
                    currency: string;
                };
                total: {
                    value: number;
                    currency: string;
                };
                configurableOptions: {};
                product: {
                    id: string;
                    name: string;
                    productType: string;
                    sku: string;
                    thumbnail: {
                        url: string;
                        label: string;
                    };
                };
                thumbnail: {
                    url: string;
                    label: string;
                };
                quantityCanceled: number;
                quantityInvoiced: number;
                quantityOrdered: number;
                quantityRefunded: number;
                quantityReturned: number;
                quantityShipped: number;
            };
        }[];
    }[];
    items: {
        id: string;
        type: string;
        discounted: boolean;
        productName: string;
        totalQuantity: number;
        price: {
            value: number;
            currency: string;
        };
        totalInclTax: {};
        priceInclTax: {};
        regularPrice: {
            value: number;
            currency: string;
        };
        total: {
            value: number;
            currency: string;
        };
        configurableOptions: {};
        product: {
            id: string;
            name: string;
            productType: string;
            sku: string;
            thumbnail: {
                url: string;
                label: string;
            };
        };
        thumbnail: {
            url: string;
            label: string;
        };
        quantityCanceled: number;
        quantityInvoiced: number;
        quantityOrdered: number;
        quantityRefunded: number;
        quantityReturned: number;
        quantityShipped: number;
    }[];
    totalGiftcard: {
        value: number;
        currency: string;
    };
    grandTotal: {
        value: number;
        currency: string;
    };
    totalShipping: {
        value: number;
        currency: string;
    };
    subtotal: {
        value: number;
        currency: string;
    };
    totalTax: {
        value: number;
        currency: string;
    };
    shippingAddress: {
        street: string[];
        city: string;
        country: string;
        company: string;
        firstName: string;
        middleName: string;
        lastName: string;
        postCode: string;
        region: string;
        regionId: string;
        telephone: string;
        customAttributes: never[];
    };
    billingAddress: {
        street: string[];
        city: string;
        company: string;
        country: string;
        firstName: string;
        middleName: string;
        lastName: string;
        postCode: string;
        region: string;
        regionId: string;
        telephone: string;
        customAttributes: never[];
    };
    availableActions: never[];
};
export declare const orderMockOrderProductItemsList: {
    items: ({
        type: string;
        productName: string;
        quantityCanceled: number;
        quantityInvoiced: number;
        quantityOrdered: number;
        quantityRefunded: number;
        quantityReturned: number;
        quantityShipped: number;
        id: string;
        discounted: boolean;
        total: {
            value: number;
            currency: string;
        };
        totalInclTax: {
            value: number;
            currency: string;
        };
        price: {
            value: number;
            currency: string;
        };
        priceInclTax: {
            value: number;
            currency: string;
        };
        totalQuantity: number;
        regularPrice: {
            value: number;
            currency: string;
        };
        product: {
            __typename: string;
            canonicalUrl: string;
            uid: string;
            name: string;
            sku: string;
            onlyXLeftInStock: null;
            stockStatus: string;
            thumbnail: {
                label: string;
                url: string;
            };
            priceRange: {
                maximumPrice: {
                    regularPrice: {
                        currency: string;
                        value: number;
                    };
                };
            };
            id: string;
            image: string;
            productType: string;
        };
        thumbnail: {
            label: string;
            url: string;
        };
        configurableOptions: {
            Color?: undefined;
            Size?: undefined;
        };
        bundleOptions: null;
        itemPrices: {
            priceIncludingTax: {
                value: number;
                currency: string;
            };
            originalPrice: {
                value: number;
                currency: string;
            };
            originalPriceIncludingTax: {
                value: number;
                currency: string;
            };
            price: {
                value: number;
                currency: string;
            };
            discounts?: undefined;
        };
        downloadableLinks: {
            count: number;
            result: string;
        };
        giftCard?: undefined;
    } | {
        type: string;
        productName: string;
        quantityCanceled: number;
        quantityInvoiced: number;
        quantityOrdered: number;
        quantityRefunded: number;
        quantityReturned: number;
        quantityShipped: number;
        id: string;
        discounted: boolean;
        total: {
            value: number;
            currency: string;
        };
        totalInclTax: {
            value: number;
            currency: string;
        };
        price: {
            value: number;
            currency: string;
        };
        priceInclTax: {
            value: number;
            currency: string;
        };
        totalQuantity: number;
        regularPrice: {
            value: number;
            currency: string;
        };
        product: {
            __typename: string;
            canonicalUrl: string;
            uid: string;
            name: string;
            sku: string;
            onlyXLeftInStock: null;
            stockStatus: string;
            thumbnail: {
                label: string;
                url: string;
            };
            priceRange: {
                maximumPrice: {
                    regularPrice: {
                        currency: string;
                        value: number;
                    };
                };
            };
            id: string;
            image: string;
            productType: string;
        };
        thumbnail: {
            label: string;
            url: string;
        };
        configurableOptions: {
            Color: string;
            Size: string;
        };
        bundleOptions: null;
        itemPrices: {
            priceIncludingTax: {
                value: number;
                currency: string;
            };
            originalPrice: {
                value: number;
                currency: string;
            };
            originalPriceIncludingTax: {
                value: number;
                currency: string;
            };
            price: {
                value: number;
                currency: string;
            };
            discounts: {
                label: string;
                amount: {
                    value: number;
                };
            }[];
        };
        downloadableLinks?: undefined;
        giftCard?: undefined;
    } | {
        type: string;
        productName: string;
        quantityCanceled: number;
        quantityInvoiced: number;
        quantityOrdered: number;
        quantityRefunded: number;
        quantityReturned: number;
        quantityShipped: number;
        id: string;
        discounted: boolean;
        total: {
            value: number;
            currency: string;
        };
        totalInclTax: {
            value: number;
            currency: string;
        };
        price: {
            value: number;
            currency: string;
        };
        priceInclTax: {
            value: number;
            currency: string;
        };
        totalQuantity: number;
        regularPrice: {
            value: number;
            currency: string;
        };
        product: {
            __typename: string;
            canonicalUrl: string;
            uid: string;
            name: string;
            sku: string;
            onlyXLeftInStock: null;
            stockStatus: string;
            thumbnail: {
                label: string;
                url: string;
            };
            priceRange: {
                maximumPrice: {
                    regularPrice: {
                        currency: string;
                        value: number;
                    };
                };
            };
            id: string;
            image: string;
            productType: string;
        };
        thumbnail: {
            label: string;
            url: string;
        };
        configurableOptions: {
            Color?: undefined;
            Size?: undefined;
        };
        bundleOptions: null;
        itemPrices: {
            priceIncludingTax: {
                value: number;
                currency: string;
            };
            originalPrice: {
                value: number;
                currency: string;
            };
            originalPriceIncludingTax: {
                value: number;
                currency: string;
            };
            price: {
                value: number;
                currency: string;
            };
            discounts: {
                label: string;
                amount: {
                    value: number;
                };
            }[];
        };
        downloadableLinks?: undefined;
        giftCard?: undefined;
    } | {
        type: string;
        productName: string;
        quantityCanceled: number;
        quantityInvoiced: number;
        quantityOrdered: number;
        quantityRefunded: number;
        quantityReturned: number;
        quantityShipped: number;
        id: string;
        discounted: boolean;
        total: {
            value: number;
            currency: string;
        };
        totalInclTax: {
            value: number;
            currency: string;
        };
        price: {
            value: number;
            currency: string;
        };
        priceInclTax: {
            value: number;
            currency: string;
        };
        totalQuantity: number;
        regularPrice: {
            value: number;
            currency: string;
        };
        product: {
            __typename: string;
            canonicalUrl: string;
            uid: string;
            name: string;
            sku: string;
            onlyXLeftInStock: null;
            stockStatus: string;
            thumbnail: {
                label: string;
                url: string;
            };
            priceRange: {
                maximumPrice: {
                    regularPrice: {
                        currency: string;
                        value: number;
                    };
                };
            };
            id: string;
            image: string;
            productType: string;
        };
        thumbnail: {
            label: string;
            url: string;
        };
        configurableOptions: {
            Color?: undefined;
            Size?: undefined;
        };
        bundleOptions: {
            'Sprite Foam Yoga Brick': string;
            'Sprite Foam Roller': string;
            'Sprite Stasis Ball': string;
            'Sprite Yoga Strap': string;
        };
        itemPrices: {
            priceIncludingTax: {
                value: number;
                currency: string;
            };
            originalPrice: {
                value: number;
                currency: string;
            };
            originalPriceIncludingTax: {
                value: number;
                currency: string;
            };
            price: {
                value: number;
                currency: string;
            };
            discounts: {
                label: string;
                amount: {
                    value: number;
                };
            }[];
        };
        downloadableLinks?: undefined;
        giftCard?: undefined;
    } | {
        type: string;
        productName: string;
        quantityCanceled: number;
        quantityInvoiced: number;
        quantityOrdered: number;
        quantityRefunded: number;
        quantityReturned: number;
        quantityShipped: number;
        id: string;
        discounted: boolean;
        total: {
            value: number;
            currency: string;
        };
        totalInclTax: {
            value: number;
            currency: string;
        };
        price: {
            value: number;
            currency: string;
        };
        priceInclTax: {
            value: number;
            currency: string;
        };
        totalQuantity: number;
        regularPrice: {
            value: number;
            currency: string;
        };
        product: {
            __typename: string;
            canonicalUrl: string;
            uid: string;
            name: string;
            sku: string;
            onlyXLeftInStock: null;
            stockStatus: string;
            thumbnail: {
                label: string;
                url: string;
            };
            priceRange: {
                maximumPrice: {
                    regularPrice: {
                        currency: string;
                        value: number;
                    };
                };
            };
            id: string;
            image: string;
            productType: string;
        };
        thumbnail: {
            label: string;
            url: string;
        };
        giftCard: {
            senderName: string;
            senderEmail: string;
            recipientEmail: string;
            recipientName: string;
            message: string;
        };
        configurableOptions: {
            Color?: undefined;
            Size?: undefined;
        };
        bundleOptions: null;
        itemPrices: {
            priceIncludingTax: {
                value: number;
                currency: string;
            };
            originalPrice: {
                value: number;
                currency: string;
            };
            originalPriceIncludingTax: {
                value: number;
                currency: string;
            };
            price: {
                value: number;
                currency: string;
            };
            discounts: {
                label: string;
                amount: {
                    value: number;
                };
            }[];
        };
        downloadableLinks?: undefined;
    })[];
    totalQuantity: number;
};
export declare const returnOrderListMockResponse: {
    customer: {
        returns: {
            page_info: {
                page_size: number;
                total_pages: number;
                current_page: number;
            };
            items: {
                number: string;
                shipping: {
                    tracking: {
                        status: null;
                        carrier: {
                            uid: string;
                            label: string;
                        };
                        tracking_number: string;
                    }[];
                };
                order: {
                    number: string;
                    token: string;
                };
                items: {
                    uid: string;
                    quantity: number;
                    status: string;
                    request_quantity: number;
                    order_item: {
                        __typename: string;
                        status: string;
                        product_name: string;
                        id: string;
                        quantity_ordered: number;
                        quantity_shipped: number;
                        quantity_canceled: number;
                        quantity_invoiced: number;
                        quantity_refunded: number;
                        quantity_returned: number;
                        product_sale_price: {
                            value: number;
                            currency: string;
                        };
                        selected_options: never[];
                        product: {
                            __typename: string;
                            canonical_url: null;
                            uid: string;
                            name: string;
                            sku: string;
                            thumbnail: {
                                label: string;
                                url: string;
                            };
                            price_range: {
                                maximum_price: {
                                    regular_price: {
                                        currency: string;
                                        value: number;
                                    };
                                };
                            };
                        };
                    };
                }[];
            }[];
        };
    };
};
export declare const returnOrderListMock: {
    token: string;
    orderNumber: string;
    items: {
        uid: string;
        quantity: number;
        status: string;
        requestQuantity: number;
        orderItem: {
            type: string;
            productName: string;
            quantityCanceled: number;
            quantityInvoiced: number;
            quantityOrdered: number;
            quantityRefunded: number;
            quantityReturned: number;
            quantityShipped: number;
            id: string;
            discounted: boolean;
            total: {
                value: number;
                currency: string;
            };
            totalInclTax: {
                value: number;
                currency: string;
            };
            price: {
                value: number;
                currency: string;
            };
            priceInclTax: {
                value: number;
                currency: string;
            };
            totalQuantity: number;
            regularPrice: {
                value: number;
                currency: string;
            };
            product: {
                canonicalUrl: string;
                id: string;
                name: string;
                sku: string;
                image: string;
                productType: string;
                thumbnail: {
                    label: string;
                    url: string;
                };
            };
            thumbnail: {
                label: string;
                url: string;
            };
            configurableOptions: {};
        };
    }[];
    tracking: {
        status: null;
        carrier: {
            uid: string;
            label: string;
        };
        trackingNumber: string;
    }[];
}[];
export declare const translationsOrderCostSummaryMock: {
    headerText: string;
    subtotal: string;
    shipping: string;
    freeShipping: string;
    tax: string;
    incl: string;
    excl: string;
    discount: string;
    discountSubtitle: string;
    total: string;
};
export declare const createReturnOrderMock: {
    grandTotal: {
        value: number;
        currency: string;
    };
    totalGiftcard: {
        currency: string;
        value: number;
    };
    subtotal: {
        currency: string;
        value: number;
    };
    taxes: {
        amount: {
            currency: string;
            value: number;
        };
        rate: number;
        title: string;
    }[];
    totalTax: {
        currency: string;
        value: number;
    };
    totalShipping: {
        currency: string;
        value: number;
    };
    discounts: {
        amount: {
            currency: string;
            value: number;
        };
        label: string;
    }[];
    email: string;
    availableActions: string[];
    status: string;
    number: string;
    id: string;
    orderDate: string;
    orderStatusChangeDate: string;
    carrier: string;
    shippingMethod: string;
    isVirtual: boolean;
    returns: ({
        createdReturnAt: string;
        returnStatus: string;
        token: string;
        orderNumber: string;
        returnNumber: string;
        items: ({
            taxCalculations: {
                includeAndExcludeTax: {
                    originalPrice: {
                        value: number;
                        currency: string;
                    };
                    baseOriginalPrice: {
                        value: number;
                        currency: string;
                    };
                    baseDiscountedPrice: {
                        value: number;
                        currency: string;
                    };
                    baseExcludingTax: {
                        value: number;
                        currency: string;
                    };
                };
                excludeTax: {
                    originalPrice: {
                        value: number;
                        currency: string;
                    };
                    baseOriginalPrice: {
                        value: number;
                        currency: string;
                    };
                    baseDiscountedPrice: {
                        value: number;
                        currency: string;
                    };
                    baseExcludingTax: {
                        value: number;
                        currency: string;
                    };
                };
                includeTax: {
                    singleItemPrice: {
                        value: number;
                        currency: string;
                    };
                    baseOriginalPrice: {
                        value: number;
                        currency: string;
                    };
                    baseDiscountedPrice: {
                        value: number;
                        currency: string;
                    };
                };
            };
            uid: string;
            quantity: number;
            status: string;
            requestQuantity: number;
            type: string;
            eligibleForReturn: boolean;
            productSku: string;
            productName: string;
            productUrlKey: string;
            quantityCanceled: number;
            quantityInvoiced: number;
            quantityOrdered: number;
            quantityRefunded: number;
            quantityReturned: number;
            quantityShipped: number;
            id: string;
            discounted: boolean;
            total: {
                value: number;
                currency: string;
            };
            totalInclTax: {
                value: number;
                currency: string;
            };
            price: {
                value: number;
                currency: string;
            };
            priceInclTax: {
                value: number;
                currency: string;
            };
            totalQuantity: number;
            regularPrice: {
                value: number;
                currency: string;
            };
            product: {
                __typename: string;
                canonicalUrl: string;
                urlKey: string;
                uid: string;
                name: string;
                sku: string;
                onlyXLeftInStock: null;
                stockStatus: string;
                thumbnail: {
                    label: string;
                    url: string;
                };
                priceRange: {
                    maximumPrice: {
                        regularPrice: {
                            currency: string;
                            value: number;
                        };
                    };
                };
                id: string;
                image: string;
                productType: string;
            };
            thumbnail: {
                label: string;
                url: string;
            };
            configurableOptions: {
                Size: string;
                Color: string;
            };
            bundleOptions: null;
            itemPrices: {
                priceIncludingTax: {
                    value: number;
                    currency: string;
                };
                originalPrice: {
                    value: number;
                    currency: string;
                };
                originalPriceIncludingTax: {
                    value: number;
                    currency: string;
                };
                price: {
                    value: number;
                    currency: string;
                };
            };
            downloadableLinks: null;
        } | {
            uid: string;
            quantity: number;
            status: string;
            requestQuantity: number;
            type: string;
            eligibleForReturn: boolean;
            productSku: string;
            productName: string;
            productUrlKey: string;
            quantityCanceled: number;
            quantityInvoiced: number;
            quantityOrdered: number;
            quantityRefunded: number;
            quantityReturned: number;
            quantityShipped: number;
            id: string;
            discounted: boolean;
            total: {
                value: number;
                currency: string;
            };
            totalInclTax: {
                value: number;
                currency: string;
            };
            price: {
                value: number;
                currency: string;
            };
            priceInclTax: {
                value: number;
                currency: string;
            };
            totalQuantity: number;
            regularPrice: {
                value: number;
                currency: string;
            };
            product: {
                __typename: string;
                canonicalUrl: string;
                urlKey: string;
                uid: string;
                name: string;
                sku: string;
                onlyXLeftInStock: null;
                stockStatus: string;
                thumbnail: {
                    label: string;
                    url: string;
                };
                priceRange: {
                    maximumPrice: {
                        regularPrice: {
                            currency: string;
                            value: number;
                        };
                    };
                };
                id: string;
                image: string;
                productType: string;
            };
            thumbnail: {
                label: string;
                url: string;
            };
            configurableOptions: {
                Size: string;
                Color: string;
            };
            bundleOptions: null;
            itemPrices: {
                priceIncludingTax: {
                    value: number;
                    currency: string;
                };
                originalPrice: {
                    value: number;
                    currency: string;
                };
                originalPriceIncludingTax: {
                    value: number;
                    currency: string;
                };
                price: {
                    value: number;
                    currency: string;
                };
            };
            downloadableLinks: null;
            taxCalculations?: undefined;
        })[];
        tracking: never[];
    } | {
        createdReturnAt: string;
        returnStatus: string;
        token: string;
        orderNumber: string;
        returnNumber: string;
        items: ({
            taxCalculations: {
                includeAndExcludeTax: {
                    originalPrice: {
                        value: number;
                        currency: string;
                    };
                    baseOriginalPrice: {
                        value: number;
                        currency: string;
                    };
                    baseDiscountedPrice: {
                        value: number;
                        currency: string;
                    };
                    baseExcludingTax: {
                        value: number;
                        currency: string;
                    };
                };
                excludeTax: {
                    originalPrice: {
                        value: number;
                        currency: string;
                    };
                    baseOriginalPrice: {
                        value: number;
                        currency: string;
                    };
                    baseDiscountedPrice: {
                        value: number;
                        currency: string;
                    };
                    baseExcludingTax: {
                        value: number;
                        currency: string;
                    };
                };
                includeTax: {
                    singleItemPrice: {
                        value: number;
                        currency: string;
                    };
                    baseOriginalPrice: {
                        value: number;
                        currency: string;
                    };
                    baseDiscountedPrice: {
                        value: number;
                        currency: string;
                    };
                };
            };
            uid: string;
            quantity: number;
            status: string;
            requestQuantity: number;
            type: string;
            eligibleForReturn: boolean;
            productSku: string;
            productName: string;
            productUrlKey: string;
            quantityCanceled: number;
            quantityInvoiced: number;
            quantityOrdered: number;
            quantityRefunded: number;
            quantityReturned: number;
            quantityShipped: number;
            id: string;
            discounted: boolean;
            total: {
                value: number;
                currency: string;
            };
            totalInclTax: {
                value: number;
                currency: string;
            };
            price: {
                value: number;
                currency: string;
            };
            priceInclTax: {
                value: number;
                currency: string;
            };
            totalQuantity: number;
            regularPrice: {
                value: number;
                currency: string;
            };
            product: {
                __typename: string;
                canonicalUrl: string;
                urlKey: string;
                uid: string;
                name: string;
                sku: string;
                onlyXLeftInStock: null;
                stockStatus: string;
                thumbnail: {
                    label: string;
                    url: string;
                };
                priceRange: {
                    maximumPrice: {
                        regularPrice: {
                            currency: string;
                            value: number;
                        };
                    };
                };
                id: string;
                image: string;
                productType: string;
            };
            thumbnail: {
                label: string;
                url: string;
            };
            configurableOptions: {
                Color?: undefined;
                Size?: undefined;
            };
            bundleOptions: null;
            itemPrices: {
                priceIncludingTax: {
                    value: number;
                    currency: string;
                };
                originalPrice: {
                    value: number;
                    currency: string;
                };
                originalPriceIncludingTax: {
                    value: number;
                    currency: string;
                };
                price: {
                    value: number;
                    currency: string;
                };
            };
            downloadableLinks: null;
        } | {
            uid: string;
            quantity: number;
            status: string;
            requestQuantity: number;
            type: string;
            eligibleForReturn: boolean;
            productSku: string;
            productName: string;
            productUrlKey: string;
            quantityCanceled: number;
            quantityInvoiced: number;
            quantityOrdered: number;
            quantityRefunded: number;
            quantityReturned: number;
            quantityShipped: number;
            id: string;
            discounted: boolean;
            total: {
                value: number;
                currency: string;
            };
            totalInclTax: {
                value: number;
                currency: string;
            };
            price: {
                value: number;
                currency: string;
            };
            priceInclTax: {
                value: number;
                currency: string;
            };
            totalQuantity: number;
            regularPrice: {
                value: number;
                currency: string;
            };
            product: {
                __typename: string;
                canonicalUrl: string;
                urlKey: string;
                uid: string;
                name: string;
                sku: string;
                onlyXLeftInStock: null;
                stockStatus: string;
                thumbnail: {
                    label: string;
                    url: string;
                };
                priceRange: {
                    maximumPrice: {
                        regularPrice: {
                            currency: string;
                            value: number;
                        };
                    };
                };
                id: string;
                image: string;
                productType: string;
            };
            thumbnail: {
                label: string;
                url: string;
            };
            configurableOptions: {
                Color: string;
                Size: string;
            };
            bundleOptions: null;
            itemPrices: {
                priceIncludingTax: {
                    value: number;
                    currency: string;
                };
                originalPrice: {
                    value: number;
                    currency: string;
                };
                originalPriceIncludingTax: {
                    value: number;
                    currency: string;
                };
                price: {
                    value: number;
                    currency: string;
                };
            };
            downloadableLinks: null;
            taxCalculations?: undefined;
        } | {
            uid: string;
            quantity: number;
            status: string;
            requestQuantity: number;
            type: string;
            eligibleForReturn: boolean;
            productSku: string;
            productName: string;
            productUrlKey: string;
            quantityCanceled: number;
            quantityInvoiced: number;
            quantityOrdered: number;
            quantityRefunded: number;
            quantityReturned: number;
            quantityShipped: number;
            id: string;
            discounted: boolean;
            total: {
                value: number;
                currency: string;
            };
            totalInclTax: {
                value: number;
                currency: string;
            };
            price: {
                value: number;
                currency: string;
            };
            priceInclTax: {
                value: number;
                currency: string;
            };
            totalQuantity: number;
            regularPrice: {
                value: number;
                currency: string;
            };
            product: {
                __typename: string;
                canonicalUrl: string;
                urlKey: string;
                uid: string;
                name: string;
                sku: string;
                onlyXLeftInStock: null;
                stockStatus: string;
                thumbnail: {
                    label: string;
                    url: string;
                };
                priceRange: {
                    maximumPrice: {
                        regularPrice: {
                            currency: string;
                            value: number;
                        };
                    };
                };
                id: string;
                image: string;
                productType: string;
            };
            thumbnail: {
                label: string;
                url: string;
            };
            configurableOptions: {
                Color?: undefined;
                Size?: undefined;
            };
            bundleOptions: null;
            itemPrices: {
                priceIncludingTax: {
                    value: number;
                    currency: string;
                };
                originalPrice: {
                    value: number;
                    currency: string;
                };
                originalPriceIncludingTax: {
                    value: number;
                    currency: string;
                };
                price: {
                    value: number;
                    currency: string;
                };
            };
            downloadableLinks: null;
            taxCalculations?: undefined;
        })[];
        tracking: never[];
    })[];
    itemsEligibleForReturn: ({
        taxCalculations: {
            includeAndExcludeTax: {
                originalPrice: {
                    value: number;
                    currency: string;
                };
                baseOriginalPrice: {
                    value: number;
                    currency: string;
                };
                baseDiscountedPrice: {
                    value: number;
                    currency: string;
                };
                baseExcludingTax: {
                    value: number;
                    currency: string;
                };
            };
            excludeTax: {
                originalPrice: {
                    value: number;
                    currency: string;
                };
                baseOriginalPrice: {
                    value: number;
                    currency: string;
                };
                baseDiscountedPrice: {
                    value: number;
                    currency: string;
                };
                baseExcludingTax: {
                    value: number;
                    currency: string;
                };
            };
            includeTax: {
                singleItemPrice: {
                    value: number;
                    currency: string;
                };
                baseOriginalPrice: {
                    value: number;
                    currency: string;
                };
                baseDiscountedPrice: {
                    value: number;
                    currency: string;
                };
            };
        };
        type: string;
        eligibleForReturn: boolean;
        productSku: string;
        productName: string;
        productUrlKey: string;
        quantityCanceled: number;
        quantityInvoiced: number;
        quantityOrdered: number;
        quantityRefunded: number;
        quantityReturned: number;
        quantityShipped: number;
        id: string;
        discounted: boolean;
        total: {
            value: number;
            currency: string;
        };
        totalInclTax: {
            value: number;
            currency: string;
        };
        price: {
            value: number;
            currency: string;
        };
        priceInclTax: {
            value: number;
            currency: string;
        };
        totalQuantity: number;
        regularPrice: {
            value: number;
            currency: string;
        };
        product: {
            __typename: string;
            canonicalUrl: string;
            urlKey: string;
            uid: string;
            name: string;
            sku: string;
            onlyXLeftInStock: null;
            stockStatus: string;
            thumbnail: {
                label: string;
                url: string;
            };
            priceRange: {
                maximumPrice: {
                    regularPrice: {
                        currency: string;
                        value: number;
                    };
                };
            };
            id: string;
            image: string;
            productType: string;
        };
        thumbnail: {
            label: string;
            url: string;
        };
        configurableOptions: {
            Color?: undefined;
            Size?: undefined;
        };
        bundleOptions: null;
        itemPrices: {
            priceIncludingTax: {
                value: number;
                currency: string;
            };
            originalPrice: {
                value: number;
                currency: string;
            };
            originalPriceIncludingTax: {
                value: number;
                currency: string;
            };
            price: {
                value: number;
                currency: string;
            };
        };
        downloadableLinks: null;
    } | {
        taxCalculations: {
            includeAndExcludeTax: {
                originalPrice: {
                    value: number;
                    currency: string;
                };
                baseOriginalPrice: {
                    value: number;
                    currency: string;
                };
                baseDiscountedPrice: {
                    value: number;
                    currency: string;
                };
                baseExcludingTax: {
                    value: number;
                    currency: string;
                };
            };
            excludeTax: {
                originalPrice: {
                    value: number;
                    currency: string;
                };
                baseOriginalPrice: {
                    value: number;
                    currency: string;
                };
                baseDiscountedPrice: {
                    value: number;
                    currency: string;
                };
                baseExcludingTax: {
                    value: number;
                    currency: string;
                };
            };
            includeTax: {
                singleItemPrice: {
                    value: number;
                    currency: string;
                };
                baseOriginalPrice: {
                    value: number;
                    currency: string;
                };
                baseDiscountedPrice: {
                    value: number;
                    currency: string;
                };
            };
        };
        type: string;
        eligibleForReturn: boolean;
        productSku: string;
        productName: string;
        productUrlKey: string;
        quantityCanceled: number;
        quantityInvoiced: number;
        quantityOrdered: number;
        quantityRefunded: number;
        quantityReturned: number;
        quantityShipped: number;
        id: string;
        discounted: boolean;
        total: {
            value: number;
            currency: string;
        };
        totalInclTax: {
            value: number;
            currency: string;
        };
        price: {
            value: number;
            currency: string;
        };
        priceInclTax: {
            value: number;
            currency: string;
        };
        totalQuantity: number;
        regularPrice: {
            value: number;
            currency: string;
        };
        product: {
            __typename: string;
            canonicalUrl: string;
            urlKey: string;
            uid: string;
            name: string;
            sku: string;
            onlyXLeftInStock: null;
            stockStatus: string;
            thumbnail: {
                label: string;
                url: string;
            };
            priceRange: {
                maximumPrice: {
                    regularPrice: {
                        currency: string;
                        value: number;
                    };
                };
            };
            id: string;
            image: string;
            productType: string;
        };
        thumbnail: {
            label: string;
            url: string;
        };
        configurableOptions: {
            Color: string;
            Size: string;
        };
        bundleOptions: null;
        itemPrices: {
            priceIncludingTax: {
                value: number;
                currency: string;
            };
            originalPrice: {
                value: number;
                currency: string;
            };
            originalPriceIncludingTax: {
                value: number;
                currency: string;
            };
            price: {
                value: number;
                currency: string;
            };
        };
        downloadableLinks: null;
    } | {
        taxCalculations: {
            includeAndExcludeTax: {
                originalPrice: {
                    value: number;
                    currency: string;
                };
                baseOriginalPrice: {
                    value: number;
                    currency: string;
                };
                baseDiscountedPrice: {
                    value: number;
                    currency: string;
                };
                baseExcludingTax: {
                    value: number;
                    currency: string;
                };
            };
            excludeTax: {
                originalPrice: {
                    value: number;
                    currency: string;
                };
                baseOriginalPrice: {
                    value: number;
                    currency: string;
                };
                baseDiscountedPrice: {
                    value: number;
                    currency: string;
                };
                baseExcludingTax: {
                    value: number;
                    currency: string;
                };
            };
            includeTax: {
                singleItemPrice: {
                    value: number;
                    currency: string;
                };
                baseOriginalPrice: {
                    value: number;
                    currency: string;
                };
                baseDiscountedPrice: {
                    value: number;
                    currency: string;
                };
            };
        };
        type: string;
        eligibleForReturn: boolean;
        productSku: string;
        productName: string;
        productUrlKey: string;
        quantityCanceled: number;
        quantityInvoiced: number;
        quantityOrdered: number;
        quantityRefunded: number;
        quantityReturned: number;
        quantityShipped: number;
        id: string;
        discounted: boolean;
        total: {
            value: number;
            currency: string;
        };
        totalInclTax: {
            value: number;
            currency: string;
        };
        price: {
            value: number;
            currency: string;
        };
        priceInclTax: {
            value: number;
            currency: string;
        };
        totalQuantity: number;
        regularPrice: {
            value: number;
            currency: string;
        };
        product: {
            __typename: string;
            canonicalUrl: string;
            urlKey: string;
            uid: string;
            name: string;
            sku: string;
            onlyXLeftInStock: null;
            stockStatus: string;
            thumbnail: {
                label: string;
                url: string;
            };
            priceRange: {
                maximumPrice: {
                    regularPrice: {
                        currency: string;
                        value: number;
                    };
                };
            };
            id: string;
            image: string;
            productType: string;
        };
        thumbnail: {
            label: string;
            url: string;
        };
        configurableOptions: {
            Color?: undefined;
            Size?: undefined;
        };
        bundleOptions: {
            'Sprite Stasis Ball': string;
            'Sprite Foam Yoga Brick': string;
            'Sprite Yoga Strap': string;
            'Sprite Foam Roller': string;
        };
        itemPrices: {
            priceIncludingTax: {
                value: number;
                currency: string;
            };
            originalPrice: {
                value: number;
                currency: string;
            };
            originalPriceIncludingTax: {
                value: number;
                currency: string;
            };
            price: {
                value: number;
                currency: string;
            };
        };
        downloadableLinks: null;
    })[];
    coupons: never[];
    shipments: {
        id: string;
        number: string;
        tracking: never[];
        comments: never[];
        items: {
            id: string;
            productSku: string;
            productName: string;
            orderItem: {
                taxCalculations: {
                    includeAndExcludeTax: {
                        originalPrice: {
                            value: number;
                            currency: string;
                        };
                        baseOriginalPrice: {
                            value: number;
                            currency: string;
                        };
                        baseDiscountedPrice: {
                            value: number;
                            currency: string;
                        };
                        baseExcludingTax: {
                            value: number;
                            currency: string;
                        };
                    };
                    excludeTax: {
                        originalPrice: {
                            value: number;
                            currency: string;
                        };
                        baseOriginalPrice: {
                            value: number;
                            currency: string;
                        };
                        baseDiscountedPrice: {
                            value: number;
                            currency: string;
                        };
                        baseExcludingTax: {
                            value: number;
                            currency: string;
                        };
                    };
                    includeTax: {
                        singleItemPrice: {
                            value: number;
                            currency: string;
                        };
                        baseOriginalPrice: {
                            value: number;
                            currency: string;
                        };
                        baseDiscountedPrice: {
                            value: number;
                            currency: string;
                        };
                    };
                };
                __typename: string;
                status: string;
                productSku: string;
                eligibleForReturn: boolean;
                productName: string;
                productUrlKey: string;
                id: string;
                quantityOrdered: number;
                quantityShipped: number;
                quantityCanceled: number;
                quantityInvoiced: number;
                quantityRefunded: number;
                productSalePrice: {
                    value: number;
                    currency: string;
                };
                selectedOptions: {
                    label: string;
                    value: string;
                }[];
                product: {
                    __typename: string;
                    canonicalUrl: null;
                    urlKey: string;
                    uid: string;
                    name: string;
                    sku: string;
                    onlyXLeftInStock: null;
                    stockStatus: string;
                    thumbnail: {
                        label: string;
                        url: string;
                    };
                    priceRange: {
                        maximumPrice: {
                            regularPrice: {
                                currency: string;
                                value: number;
                            };
                        };
                    };
                };
                prices: {
                    priceIncludingTax: {
                        value: number;
                        currency: string;
                    };
                    originalPrice: {
                        value: number;
                        currency: string;
                    };
                    originalPriceIncludingTax: {
                        value: number;
                        currency: string;
                    };
                    price: {
                        value: number;
                        currency: string;
                    };
                };
            };
        }[];
    }[];
    payments: {
        code: string;
        name: string;
    }[];
    shippingAddress: {
        city: string;
        company: null;
        countryCode: string;
        fax: null;
        firstName: string;
        lastName: string;
        middleName: null;
        postCode: string;
        prefix: null;
        region: string;
        regionId: string;
        street: string[];
        suffix: null;
        telephone: string;
        vatId: string;
    };
    billingAddress: {
        city: string;
        company: null;
        countryCode: string;
        fax: null;
        firstName: string;
        lastName: string;
        middleName: null;
        postCode: string;
        prefix: null;
        region: string;
        regionId: string;
        street: string[];
        suffix: null;
        telephone: string;
        vatId: string;
    };
    items: ({
        type: string;
        eligibleForReturn: boolean;
        productSku: string;
        productName: string;
        productUrlKey: string;
        quantityCanceled: number;
        quantityInvoiced: number;
        quantityOrdered: number;
        quantityRefunded: number;
        quantityReturned: number;
        quantityShipped: number;
        id: string;
        discounted: boolean;
        total: {
            value: number;
            currency: string;
        };
        totalInclTax: {
            value: number;
            currency: string;
        };
        price: {
            value: number;
            currency: string;
        };
        priceInclTax: {
            value: number;
            currency: string;
        };
        totalQuantity: number;
        regularPrice: {
            value: number;
            currency: string;
        };
        product: {
            __typename: string;
            canonicalUrl: string;
            urlKey: string;
            uid: string;
            name: string;
            sku: string;
            onlyXLeftInStock: null;
            stockStatus: string;
            thumbnail: {
                label: string;
                url: string;
            };
            priceRange: {
                maximumPrice: {
                    regularPrice: {
                        currency: string;
                        value: number;
                    };
                };
            };
            id: string;
            image: string;
            productType: string;
        };
        thumbnail: {
            label: string;
            url: string;
        };
        configurableOptions: {
            Color?: undefined;
            Size?: undefined;
        };
        bundleOptions: null;
        itemPrices: {
            priceIncludingTax: {
                value: number;
                currency: string;
            };
            originalPrice: {
                value: number;
                currency: string;
            };
            originalPriceIncludingTax: {
                value: number;
                currency: string;
            };
            price: {
                value: number;
                currency: string;
            };
        };
        downloadableLinks: null;
    } | {
        type: string;
        eligibleForReturn: boolean;
        productSku: string;
        productName: string;
        productUrlKey: string;
        quantityCanceled: number;
        quantityInvoiced: number;
        quantityOrdered: number;
        quantityRefunded: number;
        quantityReturned: number;
        quantityShipped: number;
        id: string;
        discounted: boolean;
        total: {
            value: number;
            currency: string;
        };
        totalInclTax: {
            value: number;
            currency: string;
        };
        price: {
            value: number;
            currency: string;
        };
        priceInclTax: {
            value: number;
            currency: string;
        };
        totalQuantity: number;
        regularPrice: {
            value: number;
            currency: string;
        };
        product: {
            __typename: string;
            canonicalUrl: string;
            urlKey: string;
            uid: string;
            name: string;
            sku: string;
            onlyXLeftInStock: null;
            stockStatus: string;
            thumbnail: {
                label: string;
                url: string;
            };
            priceRange: {
                maximumPrice: {
                    regularPrice: {
                        currency: string;
                        value: number;
                    };
                };
            };
            id: string;
            image: string;
            productType: string;
        };
        thumbnail: {
            label: string;
            url: string;
        };
        configurableOptions: {
            Color: string;
            Size: string;
        };
        bundleOptions: null;
        itemPrices: {
            priceIncludingTax: {
                value: number;
                currency: string;
            };
            originalPrice: {
                value: number;
                currency: string;
            };
            originalPriceIncludingTax: {
                value: number;
                currency: string;
            };
            price: {
                value: number;
                currency: string;
            };
        };
        downloadableLinks: null;
    } | {
        type: string;
        eligibleForReturn: boolean;
        productSku: string;
        productName: string;
        productUrlKey: string;
        quantityCanceled: number;
        quantityInvoiced: number;
        quantityOrdered: number;
        quantityRefunded: number;
        quantityReturned: number;
        quantityShipped: number;
        id: string;
        discounted: boolean;
        total: {
            value: number;
            currency: string;
        };
        totalInclTax: {
            value: number;
            currency: string;
        };
        price: {
            value: number;
            currency: string;
        };
        priceInclTax: {
            value: number;
            currency: string;
        };
        totalQuantity: number;
        regularPrice: {
            value: number;
            currency: string;
        };
        product: {
            __typename: string;
            canonicalUrl: string;
            urlKey: string;
            uid: string;
            name: string;
            sku: string;
            onlyXLeftInStock: null;
            stockStatus: string;
            thumbnail: {
                label: string;
                url: string;
            };
            priceRange: {
                maximumPrice: {
                    regularPrice: {
                        currency: string;
                        value: number;
                    };
                };
            };
            id: string;
            image: string;
            productType: string;
        };
        thumbnail: {
            label: string;
            url: string;
        };
        configurableOptions: {
            Color?: undefined;
            Size?: undefined;
        };
        bundleOptions: {
            'Sprite Stasis Ball': string;
            'Sprite Foam Yoga Brick': string;
            'Sprite Yoga Strap': string;
            'Sprite Foam Roller': string;
        };
        itemPrices: {
            priceIncludingTax: {
                value: number;
                currency: string;
            };
            originalPrice: {
                value: number;
                currency: string;
            };
            originalPriceIncludingTax: {
                value: number;
                currency: string;
            };
            price: {
                value: number;
                currency: string;
            };
        };
        downloadableLinks: null;
    })[];
    itemsEligibleForReturn2: ({
        type: string;
        eligibleForReturn: boolean;
        productSku: string;
        productName: string;
        productUrlKey: string;
        quantityCanceled: number;
        quantityInvoiced: number;
        quantityOrdered: number;
        quantityRefunded: number;
        quantityReturned: number;
        quantityShipped: number;
        id: string;
        discounted: boolean;
        total: {
            value: number;
            currency: string;
        };
        totalInclTax: {
            value: number;
            currency: string;
        };
        price: {
            value: number;
            currency: string;
        };
        priceInclTax: {
            value: number;
            currency: string;
        };
        totalQuantity: number;
        regularPrice: {
            value: number;
            currency: string;
        };
        product: {
            __typename: string;
            canonicalUrl: string;
            urlKey: string;
            uid: string;
            name: string;
            sku: string;
            onlyXLeftInStock: null;
            stockStatus: string;
            thumbnail: {
                label: string;
                url: string;
            };
            priceRange: {
                maximumPrice: {
                    regularPrice: {
                        currency: string;
                        value: number;
                    };
                };
            };
            id: string;
            image: string;
            productType: string;
        };
        thumbnail: {
            label: string;
            url: string;
        };
        configurableOptions: {
            Color?: undefined;
            Size?: undefined;
        };
        bundleOptions: null;
        itemPrices: {
            priceIncludingTax: {
                value: number;
                currency: string;
            };
            originalPrice: {
                value: number;
                currency: string;
            };
            originalPriceIncludingTax: {
                value: number;
                currency: string;
            };
            price: {
                value: number;
                currency: string;
            };
        };
        downloadableLinks: null;
    } | {
        type: string;
        eligibleForReturn: boolean;
        productSku: string;
        productName: string;
        productUrlKey: string;
        quantityCanceled: number;
        quantityInvoiced: number;
        quantityOrdered: number;
        quantityRefunded: number;
        quantityReturned: number;
        quantityShipped: number;
        id: string;
        discounted: boolean;
        total: {
            value: number;
            currency: string;
        };
        totalInclTax: {
            value: number;
            currency: string;
        };
        price: {
            value: number;
            currency: string;
        };
        priceInclTax: {
            value: number;
            currency: string;
        };
        totalQuantity: number;
        regularPrice: {
            value: number;
            currency: string;
        };
        product: {
            __typename: string;
            canonicalUrl: string;
            urlKey: string;
            uid: string;
            name: string;
            sku: string;
            onlyXLeftInStock: null;
            stockStatus: string;
            thumbnail: {
                label: string;
                url: string;
            };
            priceRange: {
                maximumPrice: {
                    regularPrice: {
                        currency: string;
                        value: number;
                    };
                };
            };
            id: string;
            image: string;
            productType: string;
        };
        thumbnail: {
            label: string;
            url: string;
        };
        configurableOptions: {
            Color: string;
            Size: string;
        };
        bundleOptions: null;
        itemPrices: {
            priceIncludingTax: {
                value: number;
                currency: string;
            };
            originalPrice: {
                value: number;
                currency: string;
            };
            originalPriceIncludingTax: {
                value: number;
                currency: string;
            };
            price: {
                value: number;
                currency: string;
            };
        };
        downloadableLinks: null;
    } | {
        type: string;
        eligibleForReturn: boolean;
        productSku: string;
        productName: string;
        productUrlKey: string;
        quantityCanceled: number;
        quantityInvoiced: number;
        quantityOrdered: number;
        quantityRefunded: number;
        quantityReturned: number;
        quantityShipped: number;
        id: string;
        discounted: boolean;
        total: {
            value: number;
            currency: string;
        };
        totalInclTax: {
            value: number;
            currency: string;
        };
        price: {
            value: number;
            currency: string;
        };
        priceInclTax: {
            value: number;
            currency: string;
        };
        totalQuantity: number;
        regularPrice: {
            value: number;
            currency: string;
        };
        product: {
            __typename: string;
            canonicalUrl: string;
            urlKey: string;
            uid: string;
            name: string;
            sku: string;
            onlyXLeftInStock: null;
            stockStatus: string;
            thumbnail: {
                label: string;
                url: string;
            };
            priceRange: {
                maximumPrice: {
                    regularPrice: {
                        currency: string;
                        value: number;
                    };
                };
            };
            id: string;
            image: string;
            productType: string;
        };
        thumbnail: {
            label: string;
            url: string;
        };
        configurableOptions: {
            Color?: undefined;
            Size?: undefined;
        };
        bundleOptions: {
            'Sprite Stasis Ball': string;
            'Sprite Foam Yoga Brick': string;
            'Sprite Yoga Strap': string;
            'Sprite Foam Roller': string;
        };
        itemPrices: {
            priceIncludingTax: {
                value: number;
                currency: string;
            };
            originalPrice: {
                value: number;
                currency: string;
            };
            originalPriceIncludingTax: {
                value: number;
                currency: string;
            };
            price: {
                value: number;
                currency: string;
            };
        };
        downloadableLinks: null;
    })[];
    totalQuantity: number;
    shipping: {
        amount: number;
        currency: string;
        code: string;
    };
    returnNumber: string;
};
export declare const shippingStatusCardDataMock: {
    email: string;
    availableActions: string[];
    status: string;
    number: string;
    id: string;
    returns: never[];
    itemsEligibleForReturn: never[];
    coupons: never[];
    shipments: {
        id: string;
        tracking: {
            number: number;
            carrier: string;
            title: string;
        }[];
        comments: never[];
        items: {
            id: string;
            productSku: string;
            productName: string;
            orderItem: {
                __typename: string;
                status: string;
                productSku: string;
                eligibleForReturn: boolean;
                productName: string;
                productUrlKey: string;
                id: string;
                quantityOrdered: number;
                quantityShipped: null;
                quantityCanceled: number;
                quantityInvoiced: number;
                quantityRefunded: number;
                quantityReturnRequested: number;
                productSalePrice: {
                    value: number;
                    currency: string;
                };
                selectedOptions: never[];
                product: {
                    __typename: string;
                    canonicalUrl: null;
                    urlKey: string;
                    uid: string;
                    name: string;
                    sku: string;
                    onlyXLeftInStock: null;
                    stockStatus: string;
                    thumbnail: {
                        label: string;
                        url: null;
                    };
                    priceRange: {
                        maximumPrice: {
                            regularPrice: {
                                currency: string;
                                value: number;
                            };
                        };
                    };
                };
                prices: {
                    priceIncludingTax: {
                        value: number;
                        currency: string;
                    };
                    originalPrice: {
                        value: number;
                        currency: string;
                    };
                    originalPriceIncludingTax: {
                        value: number;
                        currency: string;
                    };
                    price: {
                        value: number;
                        currency: string;
                    };
                };
            };
        }[];
    }[];
    items: {
        type: string;
        eligibleForReturn: boolean;
        productSku: string;
        productName: string;
        productUrlKey: string;
        quantityCanceled: number;
        quantityInvoiced: number;
        quantityOrdered: number;
        quantityRefunded: number;
        quantityReturned: number;
        quantityShipped: null;
        quantityReturnRequested: number;
        id: string;
        product: {
            __typename: string;
            canonicalUrl: string;
            urlKey: string;
            uid: string;
            name: string;
            sku: string;
            onlyXLeftInStock: null;
            stockStatus: string;
            thumbnail: {
                label: string;
                url: null;
            };
            priceRange: {
                maximumPrice: {
                    regularPrice: {
                        currency: string;
                        value: number;
                    };
                };
            };
            id: string;
            image: string;
            productType: string;
        };
        thumbnail: {
            label: string;
            url: null;
        };
        configurableOptions: {};
        bundleOptions: null;
        downloadableLinks: null;
    }[];
    returnNumber: string;
};
export declare const customerReturnDetailsFullMock: {
    order: {
        grandTotal: {
            value: number;
            currency: string;
        };
        totalGiftcard: {
            currency: string;
            value: number;
        };
        subtotal: {
            currency: string;
            value: number;
        };
        taxes: {
            amount: {
                currency: string;
                value: number;
            };
            rate: number;
            title: string;
        }[];
        totalTax: {
            currency: string;
            value: number;
        };
        totalShipping: {
            currency: string;
            value: number;
        };
        discounts: {
            amount: {
                currency: string;
                value: number;
            };
            label: string;
        }[];
        email: string;
        availableActions: string[];
        status: string;
        number: string;
        id: string;
        orderDate: string;
        orderStatusChangeDate: string;
        carrier: string;
        shippingMethod: string;
        isVirtual: boolean;
        returns: {
            createdReturnAt: string;
            returnStatus: string;
            token: string;
            orderNumber: string;
            returnNumber: string;
            items: ({
                uid: string;
                quantity: number;
                status: string;
                requestQuantity: number;
                type: string;
                eligibleForReturn: boolean;
                productSku: string;
                productName: string;
                productUrlKey: string;
                quantityCanceled: number;
                quantityInvoiced: number;
                quantityOrdered: number;
                quantityRefunded: number;
                quantityReturned: number;
                quantityShipped: number;
                quantityReturnRequested: number;
                id: string;
                discounted: boolean;
                total: {
                    value: number;
                    currency: string;
                };
                totalInclTax: {
                    value: number;
                    currency: string;
                };
                price: {
                    value: number;
                    currency: string;
                };
                priceInclTax: {
                    value: number;
                    currency: string;
                };
                totalQuantity: number;
                regularPrice: {
                    value: number;
                    currency: string;
                };
                product: {
                    __typename: string;
                    canonicalUrl: string;
                    urlKey: string;
                    uid: string;
                    name: string;
                    sku: string;
                    onlyXLeftInStock: null;
                    stockStatus: string;
                    thumbnail: {
                        label: string;
                        url: string;
                    };
                    priceRange: {
                        maximumPrice: {
                            regularPrice: {
                                currency: string;
                                value: number;
                            };
                        };
                    };
                    id: string;
                    image: string;
                    productType: string;
                };
                thumbnail: {
                    label: string;
                    url: string;
                };
                configurableOptions: {
                    Size?: undefined;
                    Color?: undefined;
                };
                bundleOptions: null;
                itemPrices: {
                    priceIncludingTax: {
                        value: number;
                        currency: string;
                    };
                    originalPrice: {
                        value: number;
                        currency: string;
                    };
                    originalPriceIncludingTax: {
                        value: number;
                        currency: string;
                    };
                    price: {
                        value: number;
                        currency: string;
                    };
                };
                downloadableLinks: null;
            } | {
                uid: string;
                quantity: number;
                status: string;
                requestQuantity: number;
                type: string;
                eligibleForReturn: boolean;
                productSku: string;
                productName: string;
                productUrlKey: string;
                quantityCanceled: number;
                quantityInvoiced: number;
                quantityOrdered: number;
                quantityRefunded: number;
                quantityReturned: number;
                quantityShipped: number;
                quantityReturnRequested: number;
                id: string;
                discounted: boolean;
                total: {
                    value: number;
                    currency: string;
                };
                totalInclTax: {
                    value: number;
                    currency: string;
                };
                price: {
                    value: number;
                    currency: string;
                };
                priceInclTax: {
                    value: number;
                    currency: string;
                };
                totalQuantity: number;
                regularPrice: {
                    value: number;
                    currency: string;
                };
                product: {
                    __typename: string;
                    canonicalUrl: string;
                    urlKey: string;
                    uid: string;
                    name: string;
                    sku: string;
                    onlyXLeftInStock: null;
                    stockStatus: string;
                    thumbnail: {
                        label: string;
                        url: string;
                    };
                    priceRange: {
                        maximumPrice: {
                            regularPrice: {
                                currency: string;
                                value: number;
                            };
                        };
                    };
                    id: string;
                    image: string;
                    productType: string;
                };
                thumbnail: {
                    label: string;
                    url: string;
                };
                configurableOptions: {
                    Size: string;
                    Color: string;
                };
                bundleOptions: null;
                itemPrices: {
                    priceIncludingTax: {
                        value: number;
                        currency: string;
                    };
                    originalPrice: {
                        value: number;
                        currency: string;
                    };
                    originalPriceIncludingTax: {
                        value: number;
                        currency: string;
                    };
                    price: {
                        value: number;
                        currency: string;
                    };
                };
                downloadableLinks: null;
            })[];
            tracking: {
                status: null;
                carrier: {
                    uid: string;
                    label: string;
                };
                trackingNumber: string;
            }[];
        }[];
        itemsEligibleForReturn: {
            __typename: string;
            status: string;
            productSku: string;
            eligibleForReturn: boolean;
            productName: string;
            productUrlKey: string;
            id: string;
            quantityOrdered: number;
            quantityShipped: number;
            quantityCanceled: number;
            quantityInvoiced: number;
            quantityRefunded: number;
            quantityReturnRequested: number;
            productSalePrice: {
                value: number;
                currency: string;
            };
            selectedOptions: {
                label: string;
                value: string;
            }[];
            product: {
                __typename: string;
                canonicalUrl: null;
                urlKey: string;
                uid: string;
                name: string;
                sku: string;
                onlyXLeftInStock: null;
                stockStatus: string;
                thumbnail: {
                    label: string;
                    url: string;
                };
                priceRange: {
                    maximumPrice: {
                        regularPrice: {
                            currency: string;
                            value: number;
                        };
                    };
                };
            };
            prices: {
                priceIncludingTax: {
                    value: number;
                    currency: string;
                };
                originalPrice: {
                    value: number;
                    currency: string;
                };
                originalPriceIncludingTax: {
                    value: number;
                    currency: string;
                };
                price: {
                    value: number;
                    currency: string;
                };
            };
        }[];
        coupons: never[];
        shipments: {
            id: string;
            number: string;
            tracking: {
                title: string;
                number: string;
                carrier: string;
            }[];
            comments: never[];
            items: {
                id: string;
                productSku: string;
                productName: string;
                orderItem: {
                    __typename: string;
                    status: string;
                    productSku: string;
                    eligibleForReturn: boolean;
                    productName: string;
                    productUrlKey: string;
                    id: string;
                    quantityOrdered: number;
                    quantityShipped: number;
                    quantityCanceled: number;
                    quantityInvoiced: number;
                    quantityRefunded: number;
                    quantityReturnRequested: number;
                    productSalePrice: {
                        value: number;
                        currency: string;
                    };
                    selectedOptions: {
                        label: string;
                        value: string;
                    }[];
                    product: {
                        __typename: string;
                        canonicalUrl: null;
                        urlKey: string;
                        uid: string;
                        name: string;
                        sku: string;
                        onlyXLeftInStock: null;
                        stockStatus: string;
                        thumbnail: {
                            label: string;
                            url: string;
                        };
                        priceRange: {
                            maximumPrice: {
                                regularPrice: {
                                    currency: string;
                                    value: number;
                                };
                            };
                        };
                    };
                    prices: {
                        priceIncludingTax: {
                            value: number;
                            currency: string;
                        };
                        originalPrice: {
                            value: number;
                            currency: string;
                        };
                        originalPriceIncludingTax: {
                            value: number;
                            currency: string;
                        };
                        price: {
                            value: number;
                            currency: string;
                        };
                    };
                };
            }[];
        }[];
        payments: {
            code: string;
            name: string;
        }[];
        shippingAddress: {
            city: string;
            company: null;
            countryCode: string;
            fax: null;
            firstName: string;
            lastName: string;
            middleName: null;
            postCode: string;
            prefix: null;
            region: string;
            regionId: string;
            street: string[];
            suffix: null;
            telephone: string;
            vatId: string;
        };
        billingAddress: {
            city: string;
            company: null;
            countryCode: string;
            fax: null;
            firstName: string;
            lastName: string;
            middleName: null;
            postCode: string;
            prefix: null;
            region: string;
            regionId: string;
            street: string[];
            suffix: null;
            telephone: string;
            vatId: string;
        };
        items: ({
            type: string;
            eligibleForReturn: boolean;
            productSku: string;
            productName: string;
            productUrlKey: string;
            quantityCanceled: number;
            quantityInvoiced: number;
            quantityOrdered: number;
            quantityRefunded: number;
            quantityReturned: number;
            quantityShipped: number;
            quantityReturnRequested: number;
            id: string;
            discounted: boolean;
            total: {
                value: number;
                currency: string;
            };
            totalInclTax: {
                value: number;
                currency: string;
            };
            price: {
                value: number;
                currency: string;
            };
            priceInclTax: {
                value: number;
                currency: string;
            };
            totalQuantity: number;
            regularPrice: {
                value: number;
                currency: string;
            };
            product: {
                __typename: string;
                canonicalUrl: string;
                urlKey: string;
                uid: string;
                name: string;
                sku: string;
                onlyXLeftInStock: null;
                stockStatus: string;
                thumbnail: {
                    label: string;
                    url: string;
                };
                priceRange: {
                    maximumPrice: {
                        regularPrice: {
                            currency: string;
                            value: number;
                        };
                    };
                };
                id: string;
                image: string;
                productType: string;
            };
            thumbnail: {
                label: string;
                url: string;
            };
            configurableOptions: {
                Size?: undefined;
                Color?: undefined;
            };
            bundleOptions: null;
            itemPrices: {
                priceIncludingTax: {
                    value: number;
                    currency: string;
                };
                originalPrice: {
                    value: number;
                    currency: string;
                };
                originalPriceIncludingTax: {
                    value: number;
                    currency: string;
                };
                price: {
                    value: number;
                    currency: string;
                };
            };
            downloadableLinks: null;
        } | {
            type: string;
            eligibleForReturn: boolean;
            productSku: string;
            productName: string;
            productUrlKey: string;
            quantityCanceled: number;
            quantityInvoiced: number;
            quantityOrdered: number;
            quantityRefunded: number;
            quantityReturned: number;
            quantityShipped: number;
            quantityReturnRequested: number;
            id: string;
            discounted: boolean;
            total: {
                value: number;
                currency: string;
            };
            totalInclTax: {
                value: number;
                currency: string;
            };
            price: {
                value: number;
                currency: string;
            };
            priceInclTax: {
                value: number;
                currency: string;
            };
            totalQuantity: number;
            regularPrice: {
                value: number;
                currency: string;
            };
            product: {
                __typename: string;
                canonicalUrl: string;
                urlKey: string;
                uid: string;
                name: string;
                sku: string;
                onlyXLeftInStock: null;
                stockStatus: string;
                thumbnail: {
                    label: string;
                    url: string;
                };
                priceRange: {
                    maximumPrice: {
                        regularPrice: {
                            currency: string;
                            value: number;
                        };
                    };
                };
                id: string;
                image: string;
                productType: string;
            };
            thumbnail: {
                label: string;
                url: string;
            };
            configurableOptions: {
                Size: string;
                Color: string;
            };
            bundleOptions: null;
            itemPrices: {
                priceIncludingTax: {
                    value: number;
                    currency: string;
                };
                originalPrice: {
                    value: number;
                    currency: string;
                };
                originalPriceIncludingTax: {
                    value: number;
                    currency: string;
                };
                price: {
                    value: number;
                    currency: string;
                };
            };
            downloadableLinks: null;
        })[];
        totalQuantity: number;
        shipping: {
            amount: number;
            currency: string;
            code: string;
        };
        returnNumber: string;
    };
    normalizeAddress: {
        billingAddress: ({
            name: string;
            orderNumber: number;
            value: string;
            label: null;
        } | {
            name: string;
            orderNumber: number;
            value: string[];
            label: null;
        } | {
            name: string;
            orderNumber: number;
            value: string;
            label: string;
        })[];
        shippingAddress: ({
            name: string;
            orderNumber: number;
            value: string;
            label: null;
        } | {
            name: string;
            orderNumber: number;
            value: string;
            label: string;
        } | {
            name: string;
            orderNumber: number;
            value: string[];
            label: string;
        })[];
    };
};
export declare const storeConfigMock: {
    baseMediaUrl: string;
    orderCancellationEnabled: boolean;
    orderCancellationReasons: {
        description: string;
    }[];
    shoppingOrderDisplayPrice: number;
    shoppingOrdersDisplaySubtotal: number;
    shoppingOrdersDisplayShipping: number;
    shoppingOrdersDisplayGrandTotal: boolean;
    shoppingOrdersDisplayFullSummary: boolean;
    shoppingOrdersDisplayZeroTax: boolean;
};
export declare const placeOrderMockData: {
    availableActions: string[];
    billingAddress: {
        city: string;
        company: string;
        countryCode: string;
        fax: string;
        firstName: string;
        lastName: string;
        middleName: string;
        postCode: string;
        prefix: string;
        region: string;
        regionId: string;
        street: string[];
        suffix: string;
        telephone: string;
        vatId: string;
        country: string;
        customAttributes: never[];
    };
    carrier: string;
    coupons: never[];
    discounts: {
        amount: {
            currency: string;
            value: number;
        };
        label: string;
    }[];
    email: string;
    grandTotal: {
        currency: string;
        value: number;
    };
    id: string;
    isVirtual: boolean;
    items: {
        taxCalculations: {
            includeAndExcludeTax: {
                originalPrice: {
                    value: number;
                    currency: string;
                };
                baseOriginalPrice: {
                    value: number;
                    currency: string;
                };
                baseDiscountedPrice: {
                    value: number;
                    currency: string;
                };
                baseExcludingTax: {
                    value: number;
                    currency: string;
                };
            };
            excludeTax: {
                originalPrice: {
                    value: number;
                    currency: string;
                };
                baseOriginalPrice: {
                    value: number;
                    currency: string;
                };
                baseDiscountedPrice: {
                    value: number;
                    currency: string;
                };
                baseExcludingTax: {
                    value: number;
                    currency: string;
                };
            };
            includeTax: {
                singleItemPrice: {
                    value: number;
                    currency: string;
                };
                baseOriginalPrice: {
                    value: number;
                    currency: string;
                };
                baseDiscountedPrice: {
                    value: number;
                    currency: string;
                };
            };
        };
        bundleOptions: null;
        configurableOptions: undefined;
        discounted: boolean;
        downloadableLinks: null;
        eligibleForReturn: boolean;
        giftCard: {
            message: string;
            recipientEmail: string;
            recipientName: string;
            senderEmail: string;
            senderName: string;
        };
        id: undefined;
        price: {
            currency: undefined;
            value: number;
        };
        priceInclTax: {
            currency: undefined;
            value: number;
        };
        prices: {
            discounts: never[];
            originalPrice: {
                currency: string;
                value: number;
            };
            originalPriceIncludingTax: {
                currency: string;
                value: number;
            };
            price: {
                currency: string;
                value: number;
            };
            priceIncludingTax: {
                currency: string;
                value: number;
            };
        };
        itemPrices: {
            discounts: never[];
            originalPrice: {
                currency: string;
                value: number;
            };
            originalPriceIncludingTax: {
                currency: string;
                value: number;
            };
            price: {
                currency: string;
                value: number;
            };
            priceIncludingTax: {
                currency: string;
                value: number;
            };
        };
        product: {
            __typename: string;
            uid: string;
            canonicalUrl: string;
            id: string;
            image: string;
            name: string;
            onlyXLeftInStock: number;
            priceRange: {
                maximumPrice: {
                    regularPrice: {
                        currency: string;
                        value: number;
                    };
                };
            };
            productType: string;
            sku: string;
            stockStatus: string;
            thumbnail: {
                label: string;
                url: string;
            };
            urlKey: string;
        };
        productName: string;
        productSalePrice: undefined;
        productSku: string;
        productUrlKey: string;
        quantityCanceled: number;
        quantityInvoiced: number;
        quantityOrdered: number;
        quantityRefunded: number;
        quantityReturnRequested: number;
        quantityReturned: number;
        quantityShipped: number;
        regularPrice: {
            currency: undefined;
            value: undefined;
        };
        selectedOptions: never[];
        status: string;
        thumbnail: {
            label: string;
            url: string;
        };
        total: {
            currency: string;
            value: number;
        };
        totalInclTax: {
            currency: undefined;
            value: number;
        };
        totalQuantity: number;
        type: string;
    }[];
    itemsEligibleForReturn: undefined;
    number: string;
    orderDate: string;
    orderStatusChangeDate: string;
    payments: {
        code: string;
        name: string;
    }[];
    returns: never[];
    shipments: ({
        comments: never[];
        id: string;
        items: {
            id: string;
            orderItem: {
                taxCalculations: {
                    includeAndExcludeTax: {
                        originalPrice: {
                            value: number;
                            currency: string;
                        };
                        baseOriginalPrice: {
                            value: number;
                            currency: string;
                        };
                        baseDiscountedPrice: {
                            value: number;
                            currency: string;
                        };
                        baseExcludingTax: {
                            value: number;
                            currency: string;
                        };
                    };
                    excludeTax: {
                        originalPrice: {
                            value: number;
                            currency: string;
                        };
                        baseOriginalPrice: {
                            value: number;
                            currency: string;
                        };
                        baseDiscountedPrice: {
                            value: number;
                            currency: string;
                        };
                        baseExcludingTax: {
                            value: number;
                            currency: string;
                        };
                    };
                    includeTax: {
                        singleItemPrice: {
                            value: number;
                            currency: string;
                        };
                        baseOriginalPrice: {
                            value: number;
                            currency: string;
                        };
                        baseDiscountedPrice: {
                            value: number;
                            currency: string;
                        };
                    };
                };
                bundleOptions: null;
                configurableOptions: {};
                discounted: boolean;
                downloadableLinks: null;
                eligibleForReturn: boolean;
                giftCard: undefined;
                id: string;
                price: {
                    currency: string;
                    value: number;
                };
                priceInclTax: {
                    currency: string;
                    value: number;
                };
                prices: {
                    discounts: never[];
                    originalPrice: {
                        currency: string;
                        value: number;
                    };
                    originalPriceIncludingTax: {
                        currency: string;
                        value: number;
                    };
                    price: {
                        currency: string;
                        value: number;
                    };
                    priceIncludingTax: {
                        currency: string;
                        value: number;
                    };
                };
                itemPrices: {
                    discounts: never[];
                    originalPrice: {
                        currency: string;
                        value: number;
                    };
                    originalPriceIncludingTax: {
                        currency: string;
                        value: number;
                    };
                    price: {
                        currency: string;
                        value: number;
                    };
                    priceIncludingTax: {
                        currency: string;
                        value: number;
                    };
                };
                product: {
                    __typename: string;
                    canonicalUrl: string;
                    id: string;
                    image: string;
                    name: string;
                    onlyXLeftInStock: number;
                    priceRange: {
                        maximumPrice: {
                            regularPrice: {
                                currency: string;
                                value: number;
                            };
                        };
                    };
                    productType: string;
                    sku: string;
                    stockStatus: string;
                    thumbnail: {
                        label: string;
                        url: string;
                    };
                    uid: string;
                    urlKey: string;
                };
                productName: string;
                productSalePrice: {
                    currency: string;
                    value: number;
                };
                productSku: string;
                productUrlKey: string;
                quantityCanceled: number;
                quantityInvoiced: number;
                quantityOrdered: number;
                quantityRefunded: number;
                quantityReturnRequested: number;
                quantityReturned: number;
                quantityShipped: number;
                regularPrice: {
                    currency: string;
                    value: number;
                };
                selectedOptions: never[];
                status: string;
                thumbnail: {
                    label: string;
                    url: string;
                };
                total: {
                    currency: string;
                    value: number;
                };
                totalInclTax: {
                    currency: string;
                    value: number;
                };
                totalQuantity: number;
                type: string;
            };
            productName: string;
            productSku: string;
            quantityShipped: undefined;
        }[];
        tracking: {
            number: string;
            title: string;
        }[];
    } | {
        comments: never[];
        id: string;
        items: {
            id: string;
            orderItem: {
                taxCalculations: {
                    includeAndExcludeTax: {
                        originalPrice: {
                            value: number;
                            currency: string;
                        };
                        baseOriginalPrice: {
                            value: number;
                            currency: string;
                        };
                        baseDiscountedPrice: {
                            value: number;
                            currency: string;
                        };
                        baseExcludingTax: {
                            value: number;
                            currency: string;
                        };
                    };
                    excludeTax: {
                        originalPrice: {
                            value: number;
                            currency: string;
                        };
                        baseOriginalPrice: {
                            value: number;
                            currency: string;
                        };
                        baseDiscountedPrice: {
                            value: number;
                            currency: string;
                        };
                        baseExcludingTax: {
                            value: number;
                            currency: string;
                        };
                    };
                    includeTax: {
                        singleItemPrice: {
                            value: number;
                            currency: string;
                        };
                        baseOriginalPrice: {
                            value: number;
                            currency: string;
                        };
                        baseDiscountedPrice: {
                            value: number;
                            currency: string;
                        };
                    };
                };
                bundleOptions: null;
                configurableOptions: {
                    Color: string;
                    Size: string;
                };
                discounted: boolean;
                downloadableLinks: null;
                eligibleForReturn: boolean;
                giftCard: undefined;
                id: string;
                price: {
                    currency: string;
                    value: number;
                };
                priceInclTax: {
                    currency: string;
                    value: number;
                };
                prices: {
                    discounts: never[];
                    originalPrice: {
                        currency: string;
                        value: number;
                    };
                    originalPriceIncludingTax: {
                        currency: string;
                        value: number;
                    };
                    price: {
                        currency: string;
                        value: number;
                    };
                    priceIncludingTax: {
                        currency: string;
                        value: number;
                    };
                };
                itemPrices: {
                    discounts: never[];
                    originalPrice: {
                        currency: string;
                        value: number;
                    };
                    originalPriceIncludingTax: {
                        currency: string;
                        value: number;
                    };
                    price: {
                        currency: string;
                        value: number;
                    };
                    priceIncludingTax: {
                        currency: string;
                        value: number;
                    };
                };
                product: {
                    __typename: string;
                    canonicalUrl: string;
                    id: string;
                    image: string;
                    name: string;
                    onlyXLeftInStock: number;
                    priceRange: {
                        maximumPrice: {
                            regularPrice: {
                                currency: string;
                                value: number;
                            };
                        };
                    };
                    productType: string;
                    sku: string;
                    stockStatus: string;
                    thumbnail: {
                        label: string;
                        url: string;
                    };
                    uid: string;
                    urlKey: string;
                };
                productName: string;
                productSalePrice: {
                    currency: string;
                    value: number;
                };
                productSku: string;
                productUrlKey: string;
                quantityCanceled: number;
                quantityInvoiced: number;
                quantityOrdered: number;
                quantityRefunded: number;
                quantityReturnRequested: number;
                quantityReturned: number;
                quantityShipped: number;
                regularPrice: {
                    currency: string;
                    value: number;
                };
                selectedOptions: {
                    label: string;
                    value: string;
                }[];
                status: string;
                thumbnail: {
                    label: string;
                    url: string;
                };
                total: {
                    currency: string;
                    value: number;
                };
                totalInclTax: {
                    currency: string;
                    value: number;
                };
                totalQuantity: number;
                type: string;
            };
            productName: string;
            productSku: string;
            quantityShipped: undefined;
        }[];
        tracking: {
            number: string;
            title: string;
        }[];
    })[];
    shipping: {
        amount: number;
        code: string;
        currency: string;
    };
    shippingAddress: {
        city: string;
        company: string;
        countryCode: string;
        fax: string;
        firstName: string;
        lastName: string;
        middleName: string;
        postCode: string;
        prefix: string;
        region: string;
        regionId: string;
        street: string[];
        suffix: string;
        telephone: string;
        vatId: string;
        country: string;
        customAttributes: never[];
    };
    shippingMethod: null;
    status: string;
    subtotalExclTax: {
        currency: string;
        value: number;
    };
    subtotalInclTax: {
        currency: string;
        value: number;
    };
    taxes: never[];
    token: string;
    totalGiftcard: {
        currency: string;
        value: number;
    };
    totalQuantity: number;
    totalShipping: {
        currency: string;
        value: number;
    };
    totalTax: {
        currency: string;
        value: number;
    };
};
//# sourceMappingURL=mock.config.d.ts.map<|MERGE_RESOLUTION|>--- conflicted
+++ resolved
@@ -13,8 +13,6 @@
  * is strictly forbidden unless prior written permission is obtained
  * from Adobe.
  *******************************************************************/
-<<<<<<< HEAD
-=======
 export declare const taxCalculations: {
     includeAndExcludeTax: {
         originalPrice: {
@@ -119,7 +117,6 @@
         };
     };
 };
->>>>>>> c62e258c
 export declare const mockOrder: {
     data: {
         guestOrder: {
