<<<<<<< HEAD
/********************************************************************
 * ADOBE CONFIDENTIAL
 *
 *  Copyright 2024 Adobe
 *  All Rights Reserved.
 *
 * NOTICE:  All information contained herein is, and remains
 * the property of Adobe and its suppliers, if any. The intellectual
 * and technical concepts contained herein are proprietary to Adobe
 * and its suppliers and are protected by all applicable intellectual
 * property laws, including trade secret and copyright laws.
 * Dissemination of this information or reproduction of this material
 * is strictly forbidden unless prior written permission is obtained
 * from Adobe.
 *******************************************************************/
export declare const confirmGuestReturn: (orderId: string, confirmationKey: string) => Promise<void>;
=======
import { OrderDataModel } from '../../data/models';

export declare const confirmGuestReturn: (orderId: string, confirmationKey: string) => Promise<OrderDataModel | null>;
>>>>>>> c62e258c
//# sourceMappingURL=confirmGuestReturn.d.ts.map<|MERGE_RESOLUTION|>--- conflicted
+++ resolved
@@ -1,23 +1,4 @@
-<<<<<<< HEAD
-/********************************************************************
- * ADOBE CONFIDENTIAL
- *
- *  Copyright 2024 Adobe
- *  All Rights Reserved.
- *
- * NOTICE:  All information contained herein is, and remains
- * the property of Adobe and its suppliers, if any. The intellectual
- * and technical concepts contained herein are proprietary to Adobe
- * and its suppliers and are protected by all applicable intellectual
- * property laws, including trade secret and copyright laws.
- * Dissemination of this information or reproduction of this material
- * is strictly forbidden unless prior written permission is obtained
- * from Adobe.
- *******************************************************************/
-export declare const confirmGuestReturn: (orderId: string, confirmationKey: string) => Promise<void>;
-=======
 import { OrderDataModel } from '../../data/models';
 
 export declare const confirmGuestReturn: (orderId: string, confirmationKey: string) => Promise<OrderDataModel | null>;
->>>>>>> c62e258c
 //# sourceMappingURL=confirmGuestReturn.d.ts.map