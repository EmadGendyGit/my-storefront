--- conflicted
+++ resolved
@@ -13,10 +13,7 @@
  * is strictly forbidden unless prior written permission is obtained
  * from Adobe.
  *******************************************************************/
-<<<<<<< HEAD
-=======
 type OrderDisplayPriceProps = 1 | 2 | 3;
->>>>>>> c62e258c
 export interface StoreConfigModel {
     baseMediaUrl: string;
     orderCancellationEnabled: boolean;
