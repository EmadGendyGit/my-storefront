export * from './OrderSearch';
export * from './OrderStatus';
export * from './ShippingStatus';
export * from './CustomerDetails';
export * from './ReturnsList';
export * from './OrderProductList';
export * from './OrderCostSummary';
<<<<<<< HEAD
export * from './OrderCancel';
export * from './OrderReturns';
=======
export * from './OrderReturns';
export * from './OrderCancelForm';
>>>>>>> ceaa1e86
//# sourceMappingURL=index.d.ts.map<|MERGE_RESOLUTION|>--- conflicted
+++ resolved
@@ -5,11 +5,6 @@
 export * from './ReturnsList';
 export * from './OrderProductList';
 export * from './OrderCostSummary';
-<<<<<<< HEAD
-export * from './OrderCancel';
-export * from './OrderReturns';
-=======
 export * from './OrderReturns';
 export * from './OrderCancelForm';
->>>>>>> ceaa1e86
 //# sourceMappingURL=index.d.ts.map