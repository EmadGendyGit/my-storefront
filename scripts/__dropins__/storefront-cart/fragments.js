--- conflicted
+++ resolved
@@ -240,18 +240,10 @@
       applied_to
     }
   }
-<<<<<<< HEAD
   applied_coupons {
     code
   }
-  itemsV2 (
-      pageSize:$pageSize,
-      currentPage:$currentPage,
-      sort: $itemsSortInput
-    ) {
-=======
   itemsV2(pageSize: $pageSize, currentPage: $currentPage, sort: $itemsSortInput) {
->>>>>>> 6e10a468
     items {
       ...CART_ITEM_FRAGMENT
     }
