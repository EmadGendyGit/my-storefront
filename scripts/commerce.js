--- conflicted
+++ resolved
@@ -212,7 +212,7 @@
 
     if (finalMin.amount.value !== regularMin.amount.value) {
       return html`<${Fragment}>
-      <span class="price-final">${format(finalMin.amount.value)} - ${format(regularMin.amount.value)}</span> 
+      <span class="price-final">${format(finalMin.amount.value)} - ${format(regularMin.amount.value)}</span>
     </${Fragment}>`;
     }
 
@@ -272,65 +272,6 @@
       purchaseHistory.push({ date: new Date().toISOString(), items: purchasedProducts });
       window.localStorage.setItem(key, JSON.stringify(purchaseHistory.slice(-5)));
     });
-<<<<<<< HEAD
-
-    const response = await performCatalogServiceQuery(productSearchQuery(state.type === 'category'), variables);
-
-    // Parse response into state
-    return {
-      pages: Math.max(response.productSearch.page_info.total_pages, 1),
-      products: {
-        items: response.productSearch.items
-          .map((product) => ({ ...product.productView, ...product.product }))
-          .filter((product) => product !== null),
-        total: response.productSearch.total_count,
-      },
-      category: response.categories?.[0] ?? {},
-      facets: response.productSearch.facets.filter((facet) => facet.attribute !== 'categories'),
-    };
-  } catch (e) {
-    // eslint-disable-next-line no-console
-    console.error('Error loading products', e);
-    return {
-      pages: 1,
-      products: {
-        items: [],
-        total: 0,
-      },
-      facets: [],
-    };
-  }
-}
-
-export function parseQueryParams() {
-  const params = new URLSearchParams(window.location.search);
-  const newState = {
-    filters: {
-      inStock: ['true'],
-    },
-  };
-  params.forEach((value, key) => {
-    if (!ALLOWED_FILTER_PARAMETERS.includes(key)) {
-      return;
-    }
-
-    if (key === 'page') {
-      newState.currentPage = parseInt(value, 10) || 1;
-    } else if (key === 'pageSize') {
-      newState.currentPageSize = parseInt(value, 10) || 10;
-    } else if (key === 'sort') {
-      newState.sort = value;
-    } else if (key === 'sortDirection') {
-      newState.sortDirection = value === 'desc' ? 'desc' : 'asc';
-    } else if (key === 'q') {
-      newState.searchTerm = value;
-    } else if (key === 'price') {
-      newState.filters[key] = value.split(',').map((v) => parseInt(v, 10) || 0);
-    } else {
-      newState.filters[key] = value.split(',');
-    }
-=======
->>>>>>> e86b5adc
   });
 })();
 
