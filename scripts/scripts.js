--- conflicted
+++ resolved
@@ -253,13 +253,8 @@
     document.body.classList.add('appear');
   }
 
-<<<<<<< HEAD
   events.emit('eds/lcp', true);
 
-  sampleRUM.enhance();
-
-=======
->>>>>>> bc700f5d
   try {
     /* if desktop (proxy for fast connection) or fonts already loaded, load fonts.css */
     if (window.innerWidth >= 900 || sessionStorage.getItem('fonts-loaded')) {
