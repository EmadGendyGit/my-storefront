--- conflicted
+++ resolved
@@ -209,10 +209,6 @@
   height: auto;
 }
 
-<<<<<<< HEAD
-main .section {
-  padding: 64px 16px;
-=======
 .icon {
   display: inline-block;
   height: 24px;
@@ -222,7 +218,10 @@
 .icon svg {
   height: 100%;
   width: 100%;
->>>>>>> d59de316
+}
+
+main .section {
+  padding: 64px 16px;
 }
 
 @media (min-width: 600px) {
