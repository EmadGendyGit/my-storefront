--- conflicted
+++ resolved
@@ -88,7 +88,6 @@
   height: var(--nav-height);
 }
 
-<<<<<<< HEAD
 header .header,
 footer .footer {
   visibility: hidden;
@@ -99,9 +98,6 @@
   visibility: visible;
 }
 
-h1, h2, h3,
-h4, h5, h6 {
-=======
 h1,
 h2,
 h3,
@@ -110,7 +106,6 @@
 h6 {
   margin-top: 0.8em;
   margin-bottom: 0.25em;
->>>>>>> 3e83daaf
   font-family: var(--heading-font-family);
   font-weight: 600;
   line-height: 1.25;
