/*
 * Copyright 2020 Adobe. All rights reserved.
 * This file is licensed to you under the Apache License, Version 2.0 (the "License");
 * you may not use this file except in compliance with the License. You may obtain a copy
 * of the License at http://www.apache.org/licenses/LICENSE-2.0
 *
 * Unless required by applicable law or agreed to in writing, software distributed under
 * the License is distributed on an "AS IS" BASIS, WITHOUT WARRANTIES OR REPRESENTATIONS
 * OF ANY KIND, either express or implied. See the License for the specific language
 * governing permissions and limitations under the License.
 */

<<<<<<< HEAD
 :root {
  --link-color: 3 95 230;
  --background-color: 255 255 255;
  --text-color: 0 0 0;
=======
:root {
  --link-color: 3,95,230;
  --background-color: 255,255,255;
  --text-color: 0,0,0;
>>>>>>> 35c05cba
}

@media (prefers-color-scheme: dark) {
  :root {
      --link-color: 21 190 236;
      --background-color: 0 0 0;
      --text-color: 255 255 255;
  }
}

html {
  font-size: 62.5%;
  text-rendering: optimizeLegibility;
  -webkit-font-smoothing: antialiased;
}

body {
  margin: 0;
  font-family: 'helvetica neue',
    helvetica,
    ubuntu,
    roboto,
    noto,
    sans-serif;
  line-height: 1.6;
  color: rgba(var(--text-color) / 90%);
  background-color: rgba(var(--background-color) / 92%);
  opacity: 0;
}

body.appear {
  opacity: 1;
}

header {
  height: 64px;
}

main {
  font-size: 1.6rem;
  min-height: calc(100vh - 156px);
}

h1, h2, h3,
h4, h5, h6 {
  font-weight: 600;
  line-height: 1.25;
  margin-top: 1em;
  margin-bottom: .5em;
}

h1 { font-size: 3rem; }
h2 { font-size: 2.25rem; }
h3 { font-size: 1.5rem; }
h4 { font-size: 1.25rem; }
h5 { font-size: 1rem; }
h6 { font-size: .875rem; }

p, dl, ol, ul, pre, blockquote {
  margin-top: 1em;
  margin-bottom: 1em;
}

a:any-link {
  color: rgb(var(--link-color));
  text-decoration: none;
}

a:hover {
  text-decoration: underline;
}

code,
pre,
samp {
font-family:
  'Roboto Mono',
  Menlo,
  Consolas,
  'Liberation Mono',
  monospace;
}

code, samp {
font-size: 87.5%;
padding: .125em;
}

pre {
font-size: 75%;
overflow: scroll;
}

main input, main button {
  font-size: 1.25rem;
  width: 100%;
  max-width: 50rem;
  display: block;
  margin-bottom: 1rem;
  padding: 0.75rem 0.6rem;    
  border-radius: 0.25rem;
}

main button {
  color: rgb(var(--background-color));
  border: none;
  background-color: rgba(var(--link-color) / 90%);
}

main button:hover {
  background-color: rgb(var(--link-color));
  cursor: pointer;
}

main input {
  border: 1px solid rgba(var(--text-color) / 50%);
  color: rgb(var(--text-color));
  background-color: rgba(var(--background-color) / 50%);
}

main input:hover {
  border: 1px solid rgba(var(--text-color) / 90%);
}

main .section {
  padding: 0 2rem; 
}

main pre {
  background-color: rgba(var(--text-color) / 5%);
  padding: 1em;
  border-radius: .25em;
  overflow-x: auto;
  white-space: pre;
}

<<<<<<< HEAD
=======
code, pre, samp {
  font-family:
    'Roboto Mono',
    Menlo,
    Consolas,
    'Liberation Mono',
    monospace;
}

code, samp {
  font-size: 87.5%;
  padding: .125em;
}

pre {
  font-size: 75%;
  overflow: scroll;
}

>>>>>>> 35c05cba
main blockquote {
  font-style: italic;
  margin: 3rem;
  text-indent: -1rem;
  hanging-punctuation: first;
}

main blockquote p::before {
  content: "“";
  line-height: 0;
}

main blockquote p::after {
  content: "”";
  line-height: 0;
}

hr {
  margin-top: 1.5em;
  margin-bottom: 1.5em;
  border: 0;
  border-bottom: 1px solid rgba(var(--text-color) / 20%);
}

main img {
  max-width: 100%;
  height: auto;
}

@media (min-width: 600px) {
  html {
    font-size: 85%;
  }

  main {
    min-height: calc(100vh - 190px);
  }
}

@media (min-width: 900px) {
  html {
    font-size: 100%;
  }

  main {
    min-height: calc(100vh - 212px);
  }

  main>.section>div {
    max-width: 30em;
    margin: auto;
  }    
}

/* above the fold CSS goes here to squash CLS */
<<<<<<< HEAD

main .section[data-section-status='loading'], main .section[data-section-status='initialized'] {
  display: none;
}
=======
main .section[data-section-status='loading'],
main .section[data-section-status='initialized'] {
  display: none;
}
  
>>>>>>> 35c05cba
<|MERGE_RESOLUTION|>--- conflicted
+++ resolved
@@ -10,17 +10,10 @@
  * governing permissions and limitations under the License.
  */
 
-<<<<<<< HEAD
  :root {
   --link-color: 3 95 230;
   --background-color: 255 255 255;
   --text-color: 0 0 0;
-=======
-:root {
-  --link-color: 3,95,230;
-  --background-color: 255,255,255;
-  --text-color: 0,0,0;
->>>>>>> 35c05cba
 }
 
 @media (prefers-color-scheme: dark) {
@@ -157,28 +150,6 @@
   white-space: pre;
 }
 
-<<<<<<< HEAD
-=======
-code, pre, samp {
-  font-family:
-    'Roboto Mono',
-    Menlo,
-    Consolas,
-    'Liberation Mono',
-    monospace;
-}
-
-code, samp {
-  font-size: 87.5%;
-  padding: .125em;
-}
-
-pre {
-  font-size: 75%;
-  overflow: scroll;
-}
-
->>>>>>> 35c05cba
 main blockquote {
   font-style: italic;
   margin: 3rem;
@@ -234,15 +205,8 @@
 }
 
 /* above the fold CSS goes here to squash CLS */
-<<<<<<< HEAD
-
-main .section[data-section-status='loading'], main .section[data-section-status='initialized'] {
-  display: none;
-}
-=======
+
 main .section[data-section-status='loading'],
 main .section[data-section-status='initialized'] {
   display: none;
-}
-  
->>>>>>> 35c05cba
+}