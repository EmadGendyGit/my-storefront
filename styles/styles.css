/*
 * Copyright 2020 Adobe. All rights reserved.
 * This file is licensed to you under the Apache License, Version 2.0 (the "License");
 * you may not use this file except in compliance with the License. You may obtain a copy
 * of the License at http://www.apache.org/licenses/LICENSE-2.0
 *
 * Unless required by applicable law or agreed to in writing, software distributed under
 * the License is distributed on an "AS IS" BASIS, WITHOUT WARRANTIES OR REPRESENTATIONS
 * OF ANY KIND, either express or implied. See the License for the specific language
 * governing permissions and limitations under the License.
 */

:root {
<<<<<<< HEAD
  /* Adobe Commerce Dropin design tokens */
  --color-brand-300: #6d6d6d;
  --color-brand-500: #454545;
  --color-brand-600: #383838;
  --color-brand-700: #2b2b2b;
  --color-neutral-50: #fff;
  --color-neutral-100: #fafafa;
  --color-neutral-200: #f5f5f5;
  --color-neutral-300: #e8e8e8;
  --color-neutral-400: #d6d6d6;
  --color-neutral-500: #b8b8b8;
  --color-neutral-600: #8f8f8f;
  --color-neutral-700: #666;
  --color-neutral-800: #3d3d3d;
  --color-neutral-900: #292929;
  --color-positive-200: #eff5ef;
  --color-positive-500: #7fb078;
  --color-positive-800: #53824c;
  --color-informational-200: #eeeffb;
  --color-informational-500: #6978d9;
  --color-informational-800: #5d6dd6;
  --color-warning-200: #fdf3e9;
  --color-warning-500: #e79f5c;
  --color-warning-800: #cc7a2e;
  --color-alert-200: #ffebeb;
  --color-alert-500: #db7070;
  --color-alert-800: #c35050;
  --color-button-active: var(--color-brand-700);
  --color-button-focus: var(--color-neutral-400);
  --color-button-hover: var(--color-brand-600);
  --color-action-button-active: var(--color-neutral-50);
  --color-action-button-hover: var(--color-neutral-300);
  --color-opacity-16: rgb(255 255 255 / 16%);
  --color-opacity-24: rgb(255 255 255 / 24%);
  --grid-1-columns: 4;
  --grid-1-margins: 0;
  --grid-1-gutters: 16px;
  --grid-2-columns: 12;
  --grid-2-margins: 0;
  --grid-2-gutters: 16px;
  --grid-3-columns: 12;
  --grid-3-margins: 0;
  --grid-3-gutters: 24px;
  --grid-4-columns: 12;
  --grid-4-margins: 0;
  --grid-4-gutters: 24px;
  --grid-5-columns: 12;
  --grid-5-margins: 0;
  --grid-5-gutters: 24px;
  --shape-border-radius-1: 3px;
  --shape-border-radius-2: 8px;
  --shape-border-radius-3: 24px;
  --shape-border-width-1: 1px;
  --shape-border-width-2: 1.5px;
  --shape-border-width-3: 2px;
  --shape-border-width-4: 4px;
  --shape-shadow-1: 0 0 16px 0 rgb(0 0 0 / 16%);
  --shape-shadow-2: 0 2px 16px 0 rgb(0 0 0 / 16%);
  --shape-shadow-3: 0 2px 3px 0 rgb(0 0 0 / 16%);
  --shape-icon-stroke-1: 1px;
  --shape-icon-stroke-2: 1.5px;
  --shape-icon-stroke-3: 2px;
  --shape-icon-stroke-4: 4px;
  --spacing-xxsmall: 4px;
  --spacing-xsmall: 8px;
  --spacing-small: 16px;
  --spacing-medium: 24px;
  --spacing-big: 32px;
  --spacing-xbig: 40px;
  --spacing-xxbig: 48px;
  --spacing-large: 64px;
  --spacing-xlarge: 72px;
  --spacing-xxlarge: 96px;
  --spacing-huge: 120px;
  --spacing-xhuge: 144px;
  --spacing-xxhuge: 192px;
  --type-base-font-family: roboto, roboto-fallback;
  --type-display-1-font: normal normal 300 6.0rem/7.2rem var(--type-base-font-family);
  --type-display-1-letter-spacing: 0.04em;
  --type-display-2-font: normal normal 300 4.8rem/5.6rem var(--type-base-font-family);
  --type-display-2-letter-spacing: 0.04em;
  --type-display-3-font: normal normal 300 3.4rem/4.0rem var(--type-base-font-family);
  --type-display-3-letter-spacing: 0.04em;
  --type-headline-1-font: normal normal 400 2.4rem/3.2rem var(--type-base-font-family);
  --type-headline-1-letter-spacing: 0.04em;
  --type-headline-2-default-font: normal normal 300 2.0rem/2.4rem var(--type-base-font-family);
  --type-headline-2-default-letter-spacing: 0.04em;
  --type-headline-2-strong-font: normal normal 400 2.0rem/2.4rem var(--type-base-font-family);
  --type-headline-2-strong-letter-spacing: 0.04em;
  --type-body-1-default-font: normal normal 300 1.6rem/2.4rem var(--type-base-font-family);
  --type-body-1-default-letter-spacing: 0.04em;
  --type-body-1-strong-font: normal normal 400 1.6rem/2.4rem var(--type-base-font-family);
  --type-body-1-strong-letter-spacing: 0.04em;
  --type-body-1-emphasized-font: normal normal 700 1.6rem/2.4rem var(--type-base-font-family);
  --type-body-1-emphasized-letter-spacing: 0.04em;
  --type-body-2-default-font: normal normal 300 1.4rem/2.0rem var(--type-base-font-family);
  --type-body-2-default-letter-spacing: 0.04em;
  --type-body-2-strong-font: normal normal 400 1.4rem/2.0rem var(--type-base-font-family);
  --type-body-2-strong-letter-spacing: 0.04em;
  --type-body-2-emphasized-font: normal normal 700 1.4rem/2.0rem var(--type-base-font-family);
  --type-body-2-emphasized-letter-spacing: 0.04em;
  --type-button-1-font: normal normal 400 2.0rem/2.6rem var(--type-base-font-family);
  --type-button-1-letter-spacing: 0.08em;
  --type-button-2-font: normal normal 400 1.6rem/2.4rem var(--type-base-font-family);
  --type-button-2-letter-spacing: 0.08em;
  --type-details-caption-1-font: normal normal 400 1.2rem/1.6rem var(--type-base-font-family);
  --type-details-caption-1-letter-spacing: 0.08em;
  --type-details-caption-2-font: normal normal 300 1.2rem/1.6rem var(--type-base-font-family);
  --type-details-caption-2-letter-spacing: 0.08em;
  --type-details-overline-font: normal normal 400 1.2rem/2.0rem var(--type-base-font-family);
  --type-details-overline-letter-spacing: 0.16em;

  /* Additional tokens */
  --type-fixed-font-family: 'Roboto Mono', menlo, consolas, 'Liberation Mono', monospace;
  --background-color: var(--color-neutral-50);
  --nav-height: 6.4rem;
=======
  /* colors */
  --background-color: white;
  --light-color: #f8f8f8;
  --dark-color: #505050;
  --text-color: #131313;
  --link-color: #3b63fb;
  --link-hover-color: #1d3ecf;

  /* fonts */
  --body-font-family: roboto, roboto-fallback, sans-serif;
  --heading-font-family: roboto-condensed, roboto-condensed-fallback, sans-serif;

  /* body sizes */
  --body-font-size-m: 22px;
  --body-font-size-s: 19px;
  --body-font-size-xs: 17px;

  /* heading sizes */
  --heading-font-size-xxl: 55px;
  --heading-font-size-xl: 44px;
  --heading-font-size-l: 34px;
  --heading-font-size-m: 27px;
  --heading-font-size-s: 24px;
  --heading-font-size-xs: 22px;

  /* nav height */
  --nav-height: 64px;
>>>>>>> f6e144df
}

/* fallback fonts */
@font-face {
  font-family: roboto-condensed-fallback;
  size-adjust: 88.82%;
  src: local('Arial');
}

@font-face {
  font-family: roboto-fallback;
  size-adjust: 99.529%;
  src: local('Arial');
}

<<<<<<< HEAD
html {
  font-size: 62.5%;
}

body {
  font: var(--type-body-1-default-font);
  letter-spacing: var(--type-body-1-default-letter-spacing);
  margin: 0;
  line-height: 1.6;
  color: var(--color-brand-700);
  background-color: var(--background-color);
  display: none;
=======
@media (width >= 900px) {
  :root {
    /* body sizes */
    --body-font-size-m: 18px;
    --body-font-size-s: 16px;
    --body-font-size-xs: 14px;

    /* heading sizes */
    --heading-font-size-xxl: 45px;
    --heading-font-size-xl: 36px;
    --heading-font-size-l: 28px;
    --heading-font-size-m: 22px;
    --heading-font-size-s: 20px;
    --heading-font-size-xs: 18px;
  }
}

body {
  display: none;
  margin: 0;
  background-color: var(--background-color);
  color: var(--text-color);
  font-family: var(--body-font-family);
  font-size: var(--body-font-size-m);
  line-height: 1.6;
>>>>>>> f6e144df
}

body.appear {
  display: block;
}

header {
  height: var(--nav-height);
}

<<<<<<< HEAD
h1 {
  font: var(--type-display-1-font);
  letter-spacing: var(--type-display-1-letter-spacing);
}

h2 {
  font: var(--type-display-2-font);
  letter-spacing: var(--type-display-2-letter-spacing);
}

h3 {
  font: var(--type-display-3-font);
  letter-spacing: var(--type-display-3-letter-spacing);
}

h4 {
  font: var(--type-headline-1-font);
  letter-spacing: var(--type-headline-1-letter-spacing);
}

h5 {
  font: var(--type-headline-2-strong-font);
  letter-spacing: var(--type-headline-2-strong-letter-spacing);
=======
header .header,
footer .footer {
  visibility: hidden;
}

header .header[data-block-status="loaded"],
footer .footer[data-block-status="loaded"] {
  visibility: visible;
}

h1,
h2,
h3,
h4,
h5,
h6 {
  margin-top: 0.8em;
  margin-bottom: 0.25em;
  font-family: var(--heading-font-family);
  font-weight: 600;
  line-height: 1.25;
  scroll-margin: 40px;
>>>>>>> f6e144df
}

h6 {
  font: var(--type-headline-2-default-font);
  letter-spacing: var(--type-headline-2-default-letter-spacing);
}

p,
dl,
ol,
ul,
pre,
blockquote {
<<<<<<< HEAD
  margin-top: 1.5625em;
  margin-bottom: 1.5625em;
}

hr {
  margin-top: 1.5em;
  margin-bottom: 1.5em;
  border: 0;
  border-bottom: 1px solid var(--color-neutral-300);
}

code,
pre,
samp {
  font: var(--type-body-2-default-font);
  letter-spacing: var(--type-body-2-default-letter-spacing);
  font-family: var(--type-fixed-font-family);
}

code,
samp {
  padding: .125em;
}

pre {
  overflow: scroll;
}

main pre {
  background-color: var(--color-neutral-300);
  padding: 1em;
  border-radius: 0.25em;
=======
  margin-top: 0.8em;
  margin-bottom: 0.25em;
}

code,
pre {
  font-size: var(--body-font-size-s);
}

pre {
  padding: 16px;
  border-radius: 8px;
  background-color: var(--light-color);
>>>>>>> f6e144df
  overflow-x: auto;
  white-space: pre;
}

main > div {
  margin: 40px 16px;
}

input,
textarea,
select,
button {
  font: inherit;
}

/* links */
a:not(.dropin-design a) {
  color: var(--color-brand-500);
  font: var(--type-body-1-strong-font);
  letter-spacing: var(--type-body-1-strong-letter-spacing);
  text-decoration: none;
  word-break: break-word;
}

<<<<<<< HEAD
a:not(.dropin-design a):hover {
  text-decoration: solid underline var(--color-brand-700);
  text-underline-offset: 6px;
  color: var(--color-brand-700);
}

a:not(.dropin-design a):focus-visible {
  outline: solid var(--shape-border-width-4) var(--color-neutral-400);
  border: var(--shape-border-width-1) solid var(--color-neutral-800);
  border-radius: var(--shape-border-radius-1);
}

u {
  text-underline-offset: 6px;
}

a > u, button > u {
  text-decoration: none;
}

/* buttons */
main a.button:any-link,
button.button {
  font: var(--type-button-2-font);
  letter-spacing: var(--type-button-2-letter-spacing);
  display: inline-block;
  box-sizing: border-box;
  text-decoration: none;
  border: var(--shape-border-width-3) solid transparent;
  padding: 5px 3.0rem;
  text-align: center;
  cursor: pointer;
  color: var(--color-neutral-50);
  background-color: var(--color-brand-500);
  margin: var(--spacing-small) 0;
  white-space: nowrap;
  overflow: hidden;
  text-overflow: ellipsis;
  border-radius: var(--shape-border-radius-3);
=======
a:hover {
  color: var(--link-hover-color);
  text-decoration: underline;
}

/* buttons */
a.button:any-link,
button {
  box-sizing: border-box;
  display: inline-block;
  max-width: 100%;
  margin: 12px 0;
  border: 2px solid transparent;
  border-radius: 2.4em;
  padding: 0.5em 1.2em;
  font-family: var(--body-font-family);
  font-style: normal;
  font-weight: 500;
  line-height: 1.25;
  text-align: center;
  text-decoration: none;
  background-color: var(--link-color);
  color: var(--background-color);
  cursor: pointer;
  overflow: hidden;
  text-overflow: ellipsis;
  white-space: nowrap;
>>>>>>> f6e144df
}

main a.button:hover,
main a.button:focus,
button.button:hover,
button.button:focus {
  background-color: var(--color-brand-600);
  cursor: pointer;
}

main a.button.disabled,
button.button:disabled,
button.button:disabled:hover {
  background-color: var(--color-neutral-300);
  cursor: unset;
}

main a.button.secondary,
button.button.secondary {
  background-color: unset;
  border: var(--shape-border-width-3) solid currentcolor;
  color: var(--color-brand-500)
}

main a.button.secondary:hover,
button.button.secondary:hover {
  color: var(--color-brand-600)
}

main input {
  font: var(--type-body-2-strong-font);
  letter-spacing: var(--type-body-2-strong-letter-spacing);
  width: 100%;
  max-width: 50rem;
  display: block;
  margin-bottom: 1rem;
  padding: 4px 1.6rem;
  border-radius: var(--shape-border-radius-1);
  box-sizing: border-box;
  border: 1px solid var(--color-neutral-600);
  background-color: var(--background-color);
}

main input:hover {
  border: 1px solid var(--color-neutral-700);
}

main blockquote {
  font-style: italic;
  margin: 3rem;
  text-indent: -1rem;
  hanging-punctuation: first;
}

main blockquote p::before {
  content: "“";
  line-height: 0;
}

main blockquote p::after {
  content: "”";
  line-height: 0;
}

main img {
  max-width: 100%;
  width: auto;
  height: auto;
}

.icon {
  display: inline-block;
  height: 2.4rem;
  width: 2.4rem;
}

.icon img {
  height: 100%;
  width: 100%;
}

/* sections */
<<<<<<< HEAD
main .section {
  padding: var(--spacing-large) var(--spacing-small);
}

@media (width >=600px) {
  main .section {
    padding: var(--spacing-large) var(--spacing-big);
  }
}

@media (width >=900px) {
  main .section > div {
    max-width: 1200px;
    margin: auto;
=======
main > .section {
  margin: 40px 0;
}

main > .section > div {
  max-width: 1200px;
  margin: auto;
  padding: 0 24px;
}

main > .section:first-of-type {
  margin-top: 0;
}

@media (width >= 900px) {
  main > .section > div {
    padding: 0 32px;
>>>>>>> f6e144df
  }
}

/* section metadata */
main .section.light,
main .section.highlight {
<<<<<<< HEAD
  background-color: var(--color-neutral-500);
}

/* Base Design System Tokens */
.dropin-design.dropin-design {
  --background-none: none 0 0% no-repeat padding-box;
=======
  background-color: var(--light-color);
  margin: 0;
  padding: 40px 0;
>>>>>>> f6e144df
}<|MERGE_RESOLUTION|>--- conflicted
+++ resolved
@@ -11,7 +11,6 @@
  */
 
 :root {
-<<<<<<< HEAD
   /* Adobe Commerce Dropin design tokens */
   --color-brand-300: #6d6d6d;
   --color-brand-500: #454545;
@@ -89,17 +88,18 @@
   --spacing-xhuge: 144px;
   --spacing-xxhuge: 192px;
   --type-base-font-family: roboto, roboto-fallback;
+  --type-condensed-font-family: roboto-condensed, roboto-condensed-fallback, sans-serif;
   --type-display-1-font: normal normal 300 6.0rem/7.2rem var(--type-base-font-family);
   --type-display-1-letter-spacing: 0.04em;
   --type-display-2-font: normal normal 300 4.8rem/5.6rem var(--type-base-font-family);
   --type-display-2-letter-spacing: 0.04em;
   --type-display-3-font: normal normal 300 3.4rem/4.0rem var(--type-base-font-family);
   --type-display-3-letter-spacing: 0.04em;
-  --type-headline-1-font: normal normal 400 2.4rem/3.2rem var(--type-base-font-family);
+  --type-headline-1-font: normal normal 400 2.4rem/3.2rem var(--type-condensed-font-family);
   --type-headline-1-letter-spacing: 0.04em;
-  --type-headline-2-default-font: normal normal 300 2.0rem/2.4rem var(--type-base-font-family);
+  --type-headline-2-default-font: normal normal 300 2.0rem/2.4rem var(--type-condensed-font-family);
   --type-headline-2-default-letter-spacing: 0.04em;
-  --type-headline-2-strong-font: normal normal 400 2.0rem/2.4rem var(--type-base-font-family);
+  --type-headline-2-strong-font: normal normal 400 2.0rem/2.4rem var(--type-condensed-font-family);
   --type-headline-2-strong-letter-spacing: 0.04em;
   --type-body-1-default-font: normal normal 300 1.6rem/2.4rem var(--type-base-font-family);
   --type-body-1-default-letter-spacing: 0.04em;
@@ -128,35 +128,6 @@
   --type-fixed-font-family: 'Roboto Mono', menlo, consolas, 'Liberation Mono', monospace;
   --background-color: var(--color-neutral-50);
   --nav-height: 6.4rem;
-=======
-  /* colors */
-  --background-color: white;
-  --light-color: #f8f8f8;
-  --dark-color: #505050;
-  --text-color: #131313;
-  --link-color: #3b63fb;
-  --link-hover-color: #1d3ecf;
-
-  /* fonts */
-  --body-font-family: roboto, roboto-fallback, sans-serif;
-  --heading-font-family: roboto-condensed, roboto-condensed-fallback, sans-serif;
-
-  /* body sizes */
-  --body-font-size-m: 22px;
-  --body-font-size-s: 19px;
-  --body-font-size-xs: 17px;
-
-  /* heading sizes */
-  --heading-font-size-xxl: 55px;
-  --heading-font-size-xl: 44px;
-  --heading-font-size-l: 34px;
-  --heading-font-size-m: 27px;
-  --heading-font-size-s: 24px;
-  --heading-font-size-xs: 22px;
-
-  /* nav height */
-  --nav-height: 64px;
->>>>>>> f6e144df
 }
 
 /* fallback fonts */
@@ -172,7 +143,6 @@
   src: local('Arial');
 }
 
-<<<<<<< HEAD
 html {
   font-size: 62.5%;
 }
@@ -185,33 +155,6 @@
   color: var(--color-brand-700);
   background-color: var(--background-color);
   display: none;
-=======
-@media (width >= 900px) {
-  :root {
-    /* body sizes */
-    --body-font-size-m: 18px;
-    --body-font-size-s: 16px;
-    --body-font-size-xs: 14px;
-
-    /* heading sizes */
-    --heading-font-size-xxl: 45px;
-    --heading-font-size-xl: 36px;
-    --heading-font-size-l: 28px;
-    --heading-font-size-m: 22px;
-    --heading-font-size-s: 20px;
-    --heading-font-size-xs: 18px;
-  }
-}
-
-body {
-  display: none;
-  margin: 0;
-  background-color: var(--background-color);
-  color: var(--text-color);
-  font-family: var(--body-font-family);
-  font-size: var(--body-font-size-m);
-  line-height: 1.6;
->>>>>>> f6e144df
 }
 
 body.appear {
@@ -222,31 +165,6 @@
   height: var(--nav-height);
 }
 
-<<<<<<< HEAD
-h1 {
-  font: var(--type-display-1-font);
-  letter-spacing: var(--type-display-1-letter-spacing);
-}
-
-h2 {
-  font: var(--type-display-2-font);
-  letter-spacing: var(--type-display-2-letter-spacing);
-}
-
-h3 {
-  font: var(--type-display-3-font);
-  letter-spacing: var(--type-display-3-letter-spacing);
-}
-
-h4 {
-  font: var(--type-headline-1-font);
-  letter-spacing: var(--type-headline-1-letter-spacing);
-}
-
-h5 {
-  font: var(--type-headline-2-strong-font);
-  letter-spacing: var(--type-headline-2-strong-letter-spacing);
-=======
 header .header,
 footer .footer {
   visibility: hidden;
@@ -265,11 +183,33 @@
 h6 {
   margin-top: 0.8em;
   margin-bottom: 0.25em;
-  font-family: var(--heading-font-family);
-  font-weight: 600;
   line-height: 1.25;
   scroll-margin: 40px;
->>>>>>> f6e144df
+}
+
+h1 {
+  font: var(--type-display-1-font);
+  letter-spacing: var(--type-display-1-letter-spacing);
+}
+
+h2 {
+  font: var(--type-display-2-font);
+  letter-spacing: var(--type-display-2-letter-spacing);
+}
+
+h3 {
+  font: var(--type-display-3-font);
+  letter-spacing: var(--type-display-3-letter-spacing);
+}
+
+h4 {
+  font: var(--type-headline-1-font);
+  letter-spacing: var(--type-headline-1-letter-spacing);
+}
+
+h5 {
+  font: var(--type-headline-2-strong-font);
+  letter-spacing: var(--type-headline-2-strong-letter-spacing);
 }
 
 h6 {
@@ -283,7 +223,6 @@
 ul,
 pre,
 blockquote {
-<<<<<<< HEAD
   margin-top: 1.5625em;
   margin-bottom: 1.5625em;
 }
@@ -296,16 +235,10 @@
 }
 
 code,
-pre,
-samp {
+pre {
   font: var(--type-body-2-default-font);
   letter-spacing: var(--type-body-2-default-letter-spacing);
   font-family: var(--type-fixed-font-family);
-}
-
-code,
-samp {
-  padding: .125em;
 }
 
 pre {
@@ -316,21 +249,6 @@
   background-color: var(--color-neutral-300);
   padding: 1em;
   border-radius: 0.25em;
-=======
-  margin-top: 0.8em;
-  margin-bottom: 0.25em;
-}
-
-code,
-pre {
-  font-size: var(--body-font-size-s);
-}
-
-pre {
-  padding: 16px;
-  border-radius: 8px;
-  background-color: var(--light-color);
->>>>>>> f6e144df
   overflow-x: auto;
   white-space: pre;
 }
@@ -355,75 +273,34 @@
   word-break: break-word;
 }
 
-<<<<<<< HEAD
 a:not(.dropin-design a):hover {
-  text-decoration: solid underline var(--color-brand-700);
-  text-underline-offset: 6px;
-  color: var(--color-brand-700);
-}
-
-a:not(.dropin-design a):focus-visible {
-  outline: solid var(--shape-border-width-4) var(--color-neutral-400);
-  border: var(--shape-border-width-1) solid var(--color-neutral-800);
-  border-radius: var(--shape-border-radius-1);
-}
-
-u {
-  text-underline-offset: 6px;
-}
-
-a > u, button > u {
-  text-decoration: none;
+  color: var(--color-brand-600);
+  text-decoration: underline;
 }
 
 /* buttons */
 main a.button:any-link,
 button.button {
-  font: var(--type-button-2-font);
-  letter-spacing: var(--type-button-2-letter-spacing);
-  display: inline-block;
-  box-sizing: border-box;
-  text-decoration: none;
-  border: var(--shape-border-width-3) solid transparent;
-  padding: 5px 3.0rem;
-  text-align: center;
-  cursor: pointer;
-  color: var(--color-neutral-50);
-  background-color: var(--color-brand-500);
-  margin: var(--spacing-small) 0;
-  white-space: nowrap;
-  overflow: hidden;
-  text-overflow: ellipsis;
-  border-radius: var(--shape-border-radius-3);
-=======
-a:hover {
-  color: var(--link-hover-color);
-  text-decoration: underline;
-}
-
-/* buttons */
-a.button:any-link,
-button {
   box-sizing: border-box;
   display: inline-block;
   max-width: 100%;
   margin: 12px 0;
   border: 2px solid transparent;
-  border-radius: 2.4em;
+  border-radius: var(--shape-border-radius-3);
   padding: 0.5em 1.2em;
-  font-family: var(--body-font-family);
+  font: var(--type-button-2-font);
+  letter-spacing: var(--type-button-2-letter-spacing);
   font-style: normal;
   font-weight: 500;
   line-height: 1.25;
   text-align: center;
   text-decoration: none;
-  background-color: var(--link-color);
-  color: var(--background-color);
+  background-color: var(--color-brand-500);
+  color: var(--color-neutral-50);
   cursor: pointer;
   overflow: hidden;
   text-overflow: ellipsis;
   white-space: nowrap;
->>>>>>> f6e144df
 }
 
 main a.button:hover,
@@ -506,22 +383,6 @@
 }
 
 /* sections */
-<<<<<<< HEAD
-main .section {
-  padding: var(--spacing-large) var(--spacing-small);
-}
-
-@media (width >=600px) {
-  main .section {
-    padding: var(--spacing-large) var(--spacing-big);
-  }
-}
-
-@media (width >=900px) {
-  main .section > div {
-    max-width: 1200px;
-    margin: auto;
-=======
 main > .section {
   margin: 40px 0;
 }
@@ -539,23 +400,18 @@
 @media (width >= 900px) {
   main > .section > div {
     padding: 0 32px;
->>>>>>> f6e144df
   }
 }
 
 /* section metadata */
 main .section.light,
 main .section.highlight {
-<<<<<<< HEAD
   background-color: var(--color-neutral-500);
+  margin: 0;
+  padding: 40px 0;
 }
 
 /* Base Design System Tokens */
 .dropin-design.dropin-design {
   --background-none: none 0 0% no-repeat padding-box;
-=======
-  background-color: var(--light-color);
-  margin: 0;
-  padding: 40px 0;
->>>>>>> f6e144df
 }