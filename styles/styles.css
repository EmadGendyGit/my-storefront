/* stylelint-disable selector-class-pattern, no-descending-specificity */

/*
 * Copyright 2020 Adobe. All rights reserved.
 * This file is licensed to you under the Apache License, Version 2.0 (the "License");
 * you may not use this file except in compliance with the License. You may obtain a copy
 * of the License at http://www.apache.org/licenses/LICENSE-2.0
 *
 * Unless required by applicable law or agreed to in writing, software distributed under
 * the License is distributed on an "AS IS" BASIS, WITHOUT WARRANTIES OR REPRESENTATIONS
 * OF ANY KIND, either express or implied. See the License for the specific language
 * governing permissions and limitations under the License.
 */

:root,
.elsie-base-design.elsie-base-design {
  /* Elsie base design */
  --color-brand-300: #6d6d6d;
  --color-brand-500: #454545;
  --color-brand-600: #383838;
  --color-brand-700: #2b2b2b;
  --color-neutral-50: #fff;
  --color-neutral-100: #fafafa;
  --color-neutral-200: #f5f5f5;
  --color-neutral-300: #e8e8e8;
  --color-neutral-400: #d6d6d6;
  --color-neutral-500: #b8b8b8;
  --color-neutral-600: #8f8f8f;
  --color-neutral-700: #666;
  --color-neutral-800: #3d3d3d;
  --color-neutral-900: #292929;
  --color-positive-200: #eff5ef;
  --color-positive-500: #7fb078;
  --color-positive-800: #53824c;
  --color-informational-200: #eeeffb;
  --color-informational-500: #6978d9;
  --color-informational-800: #5d6dd6;
  --color-warning-200: #fdf3e9;
  --color-warning-500: #e79f5c;
  --color-warning-800: #cc7a2e;
  --color-alert-200: #ffebeb;
  --color-alert-500: #db7070;
  --color-alert-800: #c35050;
  --color-button-active: var(--color-brand-700);
  --color-button-focus: var(--color-neutral-400);
  --color-button-hover: var(--color-brand-600);
  --color-action-button-active: var(--color-neutral-50);
  --color-action-button-hover: var(--color-neutral-300);
  --color-opacity-16: rgb(255 255 255 / 16%);
  --color-opacity-24: rgb(255 255 255 / 24%);
  --grid-1-columns: 4;
  --grid-1-margins: 0;
  --grid-1-gutters: 16px;
  --grid-2-columns: 12;
  --grid-2-margins: 0;
  --grid-2-gutters: 16px;
  --grid-3-columns: 12;
  --grid-3-margins: 0;
  --grid-3-gutters: 24px;
  --grid-4-columns: 12;
  --grid-4-margins: 0;
  --grid-4-gutters: 24px;
  --grid-5-columns: 12;
  --grid-5-margins: 0;
  --grid-5-gutters: 24px;
  --shape-border-radius-1: 3px;
  --shape-border-radius-2: 8px;
  --shape-border-radius-3: 24px;
  --shape-border-width-1: 1px;
  --shape-border-width-2: 1.5px;
  --shape-border-width-3: 2px;
  --shape-border-width-4: 4px;
  --shape-shadow-1: 0 0 16px 0 rgb(0 0 0 / 16%);
  --shape-shadow-2: 0 2px 16px 0 rgb(0 0 0 / 16%);
  --shape-shadow-3: 0 2px 3px 0 rgb(0 0 0 / 16%);
  --shape-icon-stroke-1: 1px;
  --shape-icon-stroke-2: 1.5px;
  --shape-icon-stroke-3: 2px;
  --shape-icon-stroke-4: 4px;
  --spacing-xxsmall: 4px;
  --spacing-xsmall: 8px;
  --spacing-small: 16px;
  --spacing-medium: 24px;
  --spacing-big: 32px;
  --spacing-xbig: 40px;
  --spacing-xxbig: 48px;
  --spacing-large: 64px;
  --spacing-xlarge: 72px;
  --spacing-xxlarge: 96px;
  --spacing-huge: 120px;
  --spacing-xhuge: 144px;
  --spacing-xxhuge: 192px;
  --type-base-font-family: roboto, roboto-fallback;
  --type-display-1-font: normal normal 300 6rem/7.2rem
    var(--type-base-font-family);
  --type-display-1-letter-spacing: 0.04em;
  --type-display-2-font: normal normal 300 4.8rem/5.6rem
    var(--type-base-font-family);
  --type-display-2-letter-spacing: 0.04em;
  --type-display-3-font: normal normal 300 3.4rem/4rem
    var(--type-base-font-family);
  --type-display-3-letter-spacing: 0.04em;
  --type-headline-1-font: normal normal 400 2.4rem/3.2rem
    var(--type-base-font-family);
  --type-headline-1-letter-spacing: 0.04em;
  --type-headline-2-default-font: normal normal 300 2rem/2.4rem
    var(--type-base-font-family);
  --type-headline-2-default-letter-spacing: 0.04em;
  --type-headline-2-strong-font: normal normal 400 2rem/2.4rem
    var(--type-base-font-family);
  --type-headline-2-strong-letter-spacing: 0.04em;
  --type-body-1-default-font: normal normal 300 1.6rem/2.4rem
    var(--type-base-font-family);
  --type-body-1-default-letter-spacing: 0.04em;
  --type-body-1-strong-font: normal normal 400 1.6rem/2.4rem
    var(--type-base-font-family);
  --type-body-1-strong-letter-spacing: 0.04em;
  --type-body-1-emphasized-font: normal normal 700 1.6rem/2.4rem
    var(--type-base-font-family);
  --type-body-1-emphasized-letter-spacing: 0.04em;
  --type-body-2-default-font: normal normal 300 1.4rem/2rem
    var(--type-base-font-family);
  --type-body-2-default-letter-spacing: 0.04em;
  --type-body-2-strong-font: normal normal 400 1.4rem/2rem
    var(--type-base-font-family);
  --type-body-2-strong-letter-spacing: 0.04em;
  --type-body-2-emphasized-font: normal normal 700 1.4rem/2rem
    var(--type-base-font-family);
  --type-body-2-emphasized-letter-spacing: 0.04em;
  --type-button-1-font: normal normal 400 2rem/2.6rem
    var(--type-base-font-family);
  --type-button-1-letter-spacing: 0.08em;
  --type-button-2-font: normal normal 400 1.6rem/2.4rem
    var(--type-base-font-family);
  --type-button-2-letter-spacing: 0.08em;
  --type-details-caption-1-font: normal normal 400 1.2rem/1.6rem
    var(--type-base-font-family);
  --type-details-caption-1-letter-spacing: 0.08em;
  --type-details-caption-2-font: normal normal 300 1.2rem/1.6rem
    var(--type-base-font-family);
  --type-details-caption-2-letter-spacing: 0.08em;
  --type-details-overline-font: normal normal 400 1.2rem/2rem
    var(--type-base-font-family);
  --type-details-overline-letter-spacing: 0.16em;

  /* Additional tokens */
  --type-fixed-font-family: 'Roboto Mono', menlo, consolas, 'Liberation Mono',
    monospace;
  --background-color: var(--color-neutral-50);
  --nav-height: 6.4rem;
}

@font-face {
  font-family: roboto-fallback;
  size-adjust: 100.06%;
  ascent-override: 95%;
  src: local('Arial');
}

html {
  font-size: 62.5%;
}

body {
  font: var(--type-body-1-default-font);
  letter-spacing: var(--type-body-1-default-letter-spacing);
  margin: 0;
  color: var(--color-brand-700);
  background-color: var(--background-color);
  display: none;
}

body.appear {
  display: block;
}

header {
  height: var(--nav-height);
}

h1 {
  font: var(--type-display-1-font);
  letter-spacing: var(--type-display-1-letter-spacing);
}

h2 {
  font: var(--type-display-2-font);
  letter-spacing: var(--type-display-2-letter-spacing);
}

h3 {
  font: var(--type-display-3-font);
  letter-spacing: var(--type-display-3-letter-spacing);
}

h4 {
  font: var(--type-headline-1-font);
  letter-spacing: var(--type-headline-1-letter-spacing);
}

h5 {
  font: var(--type-headline-2-strong-font);
  letter-spacing: var(--type-headline-2-strong-letter-spacing);
}

h6 {
  font: var(--type-headline-2-default-font);
  letter-spacing: var(--type-headline-2-default-letter-spacing);
}

p,
dl,
ol,
ul,
pre,
blockquote {
  margin-top: 1.5625em;
  margin-bottom: 1.5625em;
}

hr {
  margin-top: 1.5em;
  margin-bottom: 1.5em;
  border: 0;
  border-bottom: 1px solid var(--color-neutral-300);
}

code,
pre,
samp {
  font: var(--type-body-2-default-font);
  letter-spacing: var(--type-body-2-default-letter-spacing);
  font-family: var(--type-fixed-font-family);
}

code,
samp {
  padding: 0.125em;
}

pre {
  overflow: scroll;
}

main pre {
  background-color: var(--color-neutral-300);
  padding: 1em;
  border-radius: 0.25em;
  overflow-x: auto;
  white-space: pre;
}

/* links */
a:any-link {
  color: var(--color-brand-500);
  font: var(--type-body-1-strong-font);
  letter-spacing: var(--type-body-1-strong-letter-spacing);
  text-decoration: none;
}

a:hover {
  text-decoration: solid underline var(--color-brand-700);
  text-underline-offset: 6px;
  color: var(--color-brand-700);
}

a:focus-visible {
  outline: solid var(--shape-border-width-4) var(--color-neutral-400);
  border: var(--shape-border-width-1) solid var(--color-neutral-800);
  border-radius: var(--shape-border-radius-1);
}

u {
  text-underline-offset: 6px;
}

a > u,
button.button > u {
  text-decoration: none;
}

/* buttons */
a.button:any-link,
button.button {
  font: var(--type-button-2-font);
  letter-spacing: var(--type-button-2-letter-spacing);
  display: inline-block;
  box-sizing: border-box;
  text-decoration: none;
  border: var(--shape-border-width-3) solid transparent;
  padding: 5px 3rem;
  text-align: center;
  cursor: pointer;
  color: var(--color-neutral-50);
  background-color: var(--color-brand-500);
  margin: 16px 0;
  white-space: nowrap;
  overflow: hidden;
  text-overflow: ellipsis;
  border-radius: 30px;
}

a.button:hover,
a.button:focus,
button.button:hover,
button.button:focus {
  background-color: var(--color-brand-600);
  cursor: pointer;
}

a.button.disabled,
button.button:disabled,
button.button:disabled:hover {
  background-color: var(--color-neutral-300);
  cursor: unset;
}

a.button.secondary,
button.button.secondary {
  background-color: unset;
  border: var(--shape-border-width-3) solid currentcolor;
  color: var(--color-brand-500);
}

a.button.secondary:hover,
<<<<<<< HEAD
button.secondary:hover {
  color: var(--color-brand-600)
=======
button.button.secondary:hover {
  color: var(--color-brand-600);
>>>>>>> ad3f1011
}

main input:hover {
  border: 1px solid var(--color-neutral-700);
}

main blockquote {
  font-style: italic;
  margin: 3rem;
  text-indent: -1rem;
  hanging-punctuation: first;
}

main blockquote p::before {
  content: '“';
  line-height: 0;
}

main blockquote p::after {
  content: '”';
  line-height: 0;
}

main img {
  max-width: 100%;
  width: auto;
  height: auto;
}

.icon {
  display: inline-block;
  height: 2.4rem;
  width: 2.4rem;
}

.icon img {
  height: 100%;
  width: 100%;
}

/* sections */
main .section {
  padding: 64px 16px;
}

@media (width >=600px) {
  main .section {
    padding: 64px 32px;
  }
}

@media (width >=900px) {
  .section > div {
    max-width: 1200px;
    margin: auto;
  }
}

/* section metadata */
main .section.light,
main .section.highlight {
  background-color: var(--color-neutral-500);
}

/* Base Design System Tokens */
.elsie-base-design.elsie-base-design {
  --background-none: none 0 0% no-repeat padding-box;
}<|MERGE_RESOLUTION|>--- conflicted
+++ resolved
@@ -323,13 +323,8 @@
 }
 
 a.button.secondary:hover,
-<<<<<<< HEAD
 button.secondary:hover {
   color: var(--color-brand-600)
-=======
-button.button.secondary:hover {
-  color: var(--color-brand-600);
->>>>>>> ad3f1011
 }
 
 main input:hover {
