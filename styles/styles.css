/*
 * Copyright 2020 Adobe. All rights reserved.
 * This file is licensed to you under the Apache License, Version 2.0 (the "License");
 * you may not use this file except in compliance with the License. You may obtain a copy
 * of the License at http://www.apache.org/licenses/LICENSE-2.0
 *
 * Unless required by applicable law or agreed to in writing, software distributed under
 * the License is distributed on an "AS IS" BASIS, WITHOUT WARRANTIES OR REPRESENTATIONS
 * OF ANY KIND, either express or implied. See the License for the specific language
 * governing permissions and limitations under the License.
 */

:root {
  /* colors */
  --background-color: white;
  --light-color: #e1e1e1;
  --dark-color: #c6c6c6;
  --text-color: #292929;
  --link-color: #4565F2;
  --link-hover-color: #2f4de1;

  /* #3562ff */

  /* fonts */
  --body-font-family: roboto, roboto-fallback, sans-serif;
  --heading-font-family: roboto-condensed, roboto-condensed-fallback, sans-serif;

  /* body sizes */
  --body-font-size-m: 22px;
  --body-font-size-s: 19px;
  --body-font-size-xs: 17px;

  /* heading sizes */
  --heading-font-size-xxl: 55px;
  --heading-font-size-xl: 44px;
  --heading-font-size-l: 34px;
  --heading-font-size-m: 27px;
  --heading-font-size-s: 24px;
  --heading-font-size-xs: 22px;

  /* nav height */
  --nav-height: 64px;
}

/* fallback fonts */
@font-face {
  font-family: roboto-condensed-fallback;
  size-adjust: 88.82%;
  src: local('Arial');
}

@font-face {
  font-family: roboto-fallback;
  size-adjust: 99.529%;
  src: local('Arial');
}

@media (width >= 900px) {
  :root {
    /* body sizes */
    --body-font-size-m: 18px;
    --body-font-size-s: 16px;
    --body-font-size-xs: 14px;

    /* heading sizes */
    --heading-font-size-xxl: 45px;
    --heading-font-size-xl: 36px;
    --heading-font-size-l: 28px;
    --heading-font-size-m: 22px;
    --heading-font-size-s: 20px;
    --heading-font-size-xs: 18px;
  }
}

body {
  margin: 0;
  font-family: var(--body-font-family);
<<<<<<< HEAD
  line-height: 1.6;
=======
  font-size: var(--body-font-size-m);
  line-height: 1.5;
  color: var(--text-color);
>>>>>>> 516d856f
  background-color: var(--background-color);
  color: var(--text-color);
  display: none;
}

body.appear {
  display: block;
}

header {
  height: var(--nav-height);
}

h1,
h2,
h3,
h4,
h5,
h6 {
  font-family: var(--heading-font-family);
  font-weight: 700;
  line-height: 1.3;
  margin-top: 1em;
  margin-bottom: 0.5em;
  scroll-margin: calc(var(--nav-height) + 1em);
}

h1 { font-size: var(--heading-font-size-xxl); }
h2 { font-size: var(--heading-font-size-xl); }
h3 { font-size: var(--heading-font-size-l); }
h4 { font-size: var(--heading-font-size-m); }
h5 { font-size: var(--heading-font-size-s); }
h6 { font-size: var(--heading-font-size-xs); }

p,
dl,
ol,
ul,
pre,
blockquote {
  margin-top: 1em;
  margin-bottom: 1em;
}

code {
  padding: 0.125em;
}

pre {
  overflow: scroll;
}

main pre {
  background-color: var(--light-color);
  padding: 1em;
  border-radius: 0.25em;
  overflow-x: auto;
  white-space: pre;
}

input,
textarea,
select,
button {
  font: inherit;
}

/* links */
a:any-link {
  color: var(--link-color);
  text-decoration: none;
}

a:hover {
  text-decoration: underline;
  color: var(--link-hover-color);
}

/* buttons */
a.button:any-link,
button {
  display: inline-block;
  box-sizing: border-box;
  text-decoration: none;
  border: 2px solid transparent;
  padding: 5px 30px;
  text-align: center;
  font-weight: 500;
  font-style: normal;
  cursor: pointer;
  background-color: var(--link-color);
  color: var(--background-color);
  margin: 16px 0;
  white-space: nowrap;
  overflow: hidden;
  text-overflow: ellipsis;
  border-radius: 30px;
}

a.button:hover,
a.button:focus,
button:hover,
button:focus {
  background-color: var(--link-hover-color);
  cursor: pointer;
}

button:disabled,
button:disabled:hover {
  background-color: var(--light-color);
  cursor: unset;
}

a.button.secondary,
button.secondary {
  background-color: unset;
  border: 2px solid currentcolor;
  color: var(--text-color);
}

main img {
  max-width: 100%;
  width: auto;
  height: auto;
}

.icon {
  display: inline-block;
  height: 24px;
  width: 24px;
}

.icon img {
  height: 100%;
  width: 100%;
}

/* sections */
main .section {
  padding: 64px 16px;
}

@media (width >= 600px) {
  main .section {
    padding: 64px 32px;
  }
}

@media (width >= 900px) {
  .section > div {
    max-width: 1200px;
    margin: auto;
  }
}

/* section metadata */
main .section.light,
main .section.highlight {
  background-color: var(--light-color);
}<|MERGE_RESOLUTION|>--- conflicted
+++ resolved
@@ -73,18 +73,13 @@
 }
 
 body {
+  display: none;
   margin: 0;
+  background-color: var(--background-color);
+  color: var(--text-color);
   font-family: var(--body-font-family);
-<<<<<<< HEAD
-  line-height: 1.6;
-=======
   font-size: var(--body-font-size-m);
   line-height: 1.5;
-  color: var(--text-color);
->>>>>>> 516d856f
-  background-color: var(--background-color);
-  color: var(--text-color);
-  display: none;
 }
 
 body.appear {
