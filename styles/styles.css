--- conflicted
+++ resolved
@@ -380,8 +380,7 @@
 /* section metadata */
 main .section.light,
 main .section.highlight {
-<<<<<<< HEAD
-  background-color: var(--highlight-background-color);
+  background-color: var(--color-neutral-500);
 }
 
 /* Base Design System Tokens */
@@ -498,7 +497,4 @@
 .elsie-base-design .elsie-price {
   color: var(--color-neutral-700);
   font-size: 16px;
-=======
-  background-color: var(--color-neutral-500);
->>>>>>> dd12fa5d
 }