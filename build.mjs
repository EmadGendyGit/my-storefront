/* eslint-disable import/no-extraneous-dependencies */
import { overrideGQLOperations } from '@dropins/build-tools/gql-extend.js';

overrideGQLOperations([
  {
    npm: '@dropins/storefront-cart',
    operations: [
<<<<<<< HEAD
      `fragment CART_FRAGMENT on Cart {
        gift_message {
          from
          to
          message
        }
      }`
=======
      `
        fragment CART_FRAGMENT on Cart {
          amorder_attributes {
            attribute_code
            value
          }
        }
      `
>>>>>>> 2491d19a
    ],
  },
]);<|MERGE_RESOLUTION|>--- conflicted
+++ resolved
@@ -5,15 +5,13 @@
   {
     npm: '@dropins/storefront-cart',
     operations: [
-<<<<<<< HEAD
       `fragment CART_FRAGMENT on Cart {
         gift_message {
           from
           to
           message
         }
-      }`
-=======
+      }`,
       `
         fragment CART_FRAGMENT on Cart {
           amorder_attributes {
@@ -22,7 +20,6 @@
           }
         }
       `
->>>>>>> 2491d19a
     ],
   },
 ]);