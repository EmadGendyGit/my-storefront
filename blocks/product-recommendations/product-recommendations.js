/* eslint-disable no-underscore-dangle */
import { readBlockConfig } from '../../scripts/aem.js';
import { performCatalogServiceQuery } from '../../scripts/commerce.js';
import { getConfigValue } from '../../scripts/configs.js';

const isMobile = window.matchMedia('only screen and (max-width: 900px)').matches;

const recommendationsQuery = `query GetRecommendations(
  $pageType: PageType!
  $category: String
  $currentSku: String
  $cartSkus: [String]
  $userPurchaseHistory: [PurchaseHistory]
  $userViewHistory: [ViewHistory]
) {
  recommendations(
    cartSkus: $cartSkus
    category: $category
    currentSku: $currentSku
    pageType: $pageType
    userPurchaseHistory: $userPurchaseHistory
    userViewHistory: $userViewHistory
  ) {
    results {
      displayOrder
      pageType
      productsView {
        name
        sku
        url
        images {
          url
        }
        externalId
        __typename
      }
      storefrontLabel
      totalProducts
      typeId
      unitId
      unitName
    }
    totalResults
  }
}`;

let unitsPromise;

function renderPlaceholder(block) {
  block.innerHTML = `<h2></h2>
  <div class="scrollable">
    <div class="product-grid">
      ${[...Array(5)].map(() => `
        <div class="placeholder">
          <picture><img width="300" height="375" src="" /></picture>
        </div>
      `).join('')}
    </div>
  </div>`;
}

function renderItem(unitId, product) {
  const urlKey = product.url.split('/').pop().replace('.html', '');
  let image = product.images[0]?.url;
  image = image.replace('http://', '//');

  const clickHandler = () => {
    window.adobeDataLayer.push((dl) => {
      dl.push({ event: 'recs-item-click', eventInfo: { ...dl.getState(), unitId, productId: parseInt(product.externalId, 10) || 0 } });
    });
  };

  const item = document.createRange().createContextualFragment(`<div class="product-grid-item">
    <a href="/products/${urlKey}/${product.sku.toLowerCase()}">
      <picture>
        <source type="image/webp" srcset="${image}?width=300&format=webply&optimize=medium" />
        <img loading="lazy" alt="${product.name}" width="300" height="375" src="${image}?width=300&format=jpg&optimize=medium" />
      </picture>
      <span>${product.name}</span>
    </a>
  </div>`);
  item.querySelector('a').addEventListener('click', clickHandler);

  return item;
}

function renderItems(block, results) {
  // Render only first recommendation
  const [recommendation] = results;
  if (!recommendation) {
    // Hide block content if no recommendations are available
    block.textContent = '';
    return;
  }

  window.adobeDataLayer.push((dl) => {
    dl.push({ event: 'recs-unit-impression-render', eventInfo: { ...dl.getState(), unitId: recommendation.unitId } });
  });

  // Title
  block.querySelector('h2').textContent = recommendation.storefrontLabel;

  // Grid
  const grid = block.querySelector('.product-grid');
  grid.innerHTML = '';
  const { productsView } = recommendation;
  productsView.forEach((product) => {
    grid.appendChild(renderItem(recommendation.unitId, product));
  });

  const inViewObserver = new IntersectionObserver((entries) => {
    entries.forEach((entry) => {
      if (entry.isIntersecting) {
        window.adobeDataLayer.push((dl) => {
          dl.push({ event: 'recs-unit-view', eventInfo: { ...dl.getState(), unitId: recommendation.unitId } });
        });
        inViewObserver.disconnect();
      }
    });
  });
  inViewObserver.observe(block);
}

const mapUnit = (unit) => ({
  ...unit,
  unitType: 'primary',
  searchTime: 0,
  primaryProducts: unit.totalProducts,
  backupProducts: 0,
  products: unit.productsView.map((product, index) => ({
    ...product,
    rank: index,
    score: 0,
    productId: parseInt(product.externalId, 10) || 0,
    type: '?',
    queryType: product.__typename,
  })),
});

async function loadRecommendation(block, context, visibility, filters) {
  // Only load once the recommendation becomes visible
  if (!visibility) {
    return;
  }

  // Only proceed if all required data is available
  if (!context.pageType
    || (context.pageType === 'Product' && !context.currentSku)
    || (context.pageType === 'Category' && !context.category)
    || (context.pageType === 'Cart' && !context.cartSkus)) {
    return;
  }

  if (!unitsPromise) {
    const storeViewCode = await getConfigValue('commerce-store-view-code');
    // Get product view history
    try {
      const viewHistory = window.localStorage.getItem(`${storeViewCode}:productViewHistory`) || '[]';
      context.userViewHistory = JSON.parse(viewHistory);
    } catch (e) {
      window.localStorage.removeItem('productViewHistory');
      console.error('Error parsing product view history', e);
    }

    // Get purchase history
    try {
      const purchaseHistory = window.localStorage.getItem(`${storeViewCode}:purchaseHistory`) || '[]';
      context.userPurchaseHistory = JSON.parse(purchaseHistory);
    } catch (e) {
      window.localStorage.removeItem('purchaseHistory');
      console.error('Error parsing purchase history', e);
    }

    window.adobeDataLayer.push((dl) => {
      dl.push({ event: 'recs-api-request-sent', eventInfo: { ...dl.getState() } });
    });

    unitsPromise = performCatalogServiceQuery(recommendationsQuery, context);
    const { recommendations } = await unitsPromise;

    window.adobeDataLayer.push((dl) => {
      dl.push({ recommendationsContext: { units: recommendations.results.map(mapUnit) } });
      dl.push({ event: 'recs-api-response-received', eventInfo: { ...dl.getState() } });
    });
  }

  let { results } = (await unitsPromise).recommendations;
  results = results.filter((unit) => (filters.typeId ? unit.typeId === filters.typeId : true));

  renderItems(block, results);
}

export default async function decorate(block) {
  const config = readBlockConfig(block);
  const filters = {};
  if (config.typeid) {
    filters.typeId = config.typeid;
  }
  renderPlaceholder(block);

  const context = {};
  let visibility = !isMobile;

  function handleProductChanges({ productContext }) {
    context.currentSku = productContext?.sku;
    loadRecommendation(block, context, visibility, filters);
  }

  function handleCategoryChanges({ categoryContext }) {
    context.category = categoryContext?.name;
    loadRecommendation(block, context, visibility, filters);
  }

  function handlePageTypeChanges({ pageContext }) {
    context.pageType = pageContext?.pageType;
    loadRecommendation(block, context, visibility, filters);
  }

  function handleCartChanges({ shoppingCartContext }) {
    context.cartSkus = shoppingCartContext?.items?.map(({ product }) => product.sku);
<<<<<<< HEAD
    loadRecommendation(block, context);
=======
    loadRecommendation(block, context, visibility, filters);
>>>>>>> fd5f9e11
  }

  window.adobeDataLayer.push((dl) => {
    dl.addEventListener('adobeDataLayer:change', handlePageTypeChanges, { path: 'pageContext' });
    dl.addEventListener('adobeDataLayer:change', handleProductChanges, { path: 'productContext' });
    dl.addEventListener('adobeDataLayer:change', handleCategoryChanges, { path: 'categoryContext' });
    dl.addEventListener('adobeDataLayer:change', handleCartChanges, { path: 'shoppingCartContext' });
  });

  if (isMobile) {
    const section = block.closest('.section');
    const inViewObserver = new IntersectionObserver((entries) => {
      entries.forEach((entry) => {
        if (entry.isIntersecting) {
          visibility = true;
          loadRecommendation(block, context, visibility, filters);
          inViewObserver.disconnect();
        }
      });
    });
    inViewObserver.observe(section);
  }
}<|MERGE_RESOLUTION|>--- conflicted
+++ resolved
@@ -218,11 +218,7 @@
 
   function handleCartChanges({ shoppingCartContext }) {
     context.cartSkus = shoppingCartContext?.items?.map(({ product }) => product.sku);
-<<<<<<< HEAD
-    loadRecommendation(block, context);
-=======
-    loadRecommendation(block, context, visibility, filters);
->>>>>>> fd5f9e11
+    loadRecommendation(block, context, visibility, filters);
   }
 
   window.adobeDataLayer.push((dl) => {
