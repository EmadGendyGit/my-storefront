<<<<<<< HEAD
.pdp-product__buttons { /* stylelint-disable-line selector-class-pattern */
  display: flex;
}

.pdp-product__buttons > .dropin-button--primary { /* stylelint-disable-line selector-class-pattern */
  flex-grow: 1;
=======
/* stylelint-disable no-empty-source */
/* stylelint-disable selector-class-pattern */

.product-details__wrapper {
  display: grid;
  grid-template-columns: repeat(var(--grid-1-columns), 1fr);
  grid-column-gap: var(--grid-1-gutters);
  margin-top: var(--spacing-medium);
}

.product-details__left-column {
  display: none;
}

.product-details__right-column {
  grid-column: 1 / span 4;
  color: var(--color-neutral-800);
}

.product-details__alert {
  margin-bottom: var(--spacing-small);
}

.product-details__alert:empty {
  display: none;
}

.product-details__header {
  margin-bottom: var(--spacing-medium);
}

.product-details__price {
  margin-top: var(--spacing-medium);
}

.product-details__gallery .pdp-carousel {
  max-height: 60vh;
}

.product-details__gallery .pdp-carousel--thumbnailsRow {
  max-height: 80vh;
}

.product-details__gallery .pdp-overlay__content .pdp-carousel,
.product-details__gallery .pdp-overlay__content .pdp-carousel--thumbnailsRow
{
  max-height: unset;;
}


.product-details__configuration {
  grid-column: 1 / span 4;
  display: grid;
  grid-auto-flow: row;
  gap: var(--grid-1-gutters);
  grid-auto-rows: max-content;
  margin-bottom: var(--spacing-xxbig);
  margin-top: var(--spacing-big);
}

.product-details__buttons {
  display: grid;
  grid-template-columns: 1fr auto;
  gap: var(--grid-1-gutters);
  grid-auto-rows: max-content;
}

.product-details__buttons > div {
  display: contents;
}

.product-details__attributes {
  margin-top: var(--spacing-xsmall);
}

@media (width >= 900px) {
  .product-details__wrapper {
    grid-template-columns: repeat(var(--grid-3-columns), 1fr);
    grid-column-gap: var(--grid-3-gutters);
    position: relative;
  }

  .product-details__alert {
    grid-column: 1 / span 12;
    margin-bottom: var(--spacing-medium);
  }

  .product-details__left-column {
    display: block;
    grid-column: 1 / span 6;
  }
  
  .product-details__right-column {
    grid-column: 7 / span 5;
    padding-top: var(--spacing-medium);
  }

  .product-details__right-column .product-details__gallery {
    display: none;
  }

  .product-details__configuration {
    grid-template-columns: repeat(var(--grid-1-columns), 1fr);
    grid-gap: var(--grid-1-gutters);
    margin-top: var(--spacing-xxbig);
  }

  .product-details__options {
    grid-column: 1 / span 4;
  }

  .product-details__buttons {
    grid-column: 1 / span 4;
  }

  .product-details__quantity {
    grid-column: 1 / span 2;
  }
>>>>>>> 3e5c36ae
}<|MERGE_RESOLUTION|>--- conflicted
+++ resolved
@@ -1,11 +1,3 @@
-<<<<<<< HEAD
-.pdp-product__buttons { /* stylelint-disable-line selector-class-pattern */
-  display: flex;
-}
-
-.pdp-product__buttons > .dropin-button--primary { /* stylelint-disable-line selector-class-pattern */
-  flex-grow: 1;
-=======
 /* stylelint-disable no-empty-source */
 /* stylelint-disable selector-class-pattern */
 
@@ -97,7 +89,7 @@
     display: block;
     grid-column: 1 / span 6;
   }
-  
+
   .product-details__right-column {
     grid-column: 7 / span 5;
     padding-top: var(--spacing-medium);
@@ -124,5 +116,4 @@
   .product-details__quantity {
     grid-column: 1 / span 2;
   }
->>>>>>> 3e5c36ae
 }