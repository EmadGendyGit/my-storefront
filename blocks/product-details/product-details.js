--- conflicted
+++ resolved
@@ -39,13 +39,10 @@
   // Render Containers
   return productRenderer.render(ProductDetails, {
     sku: getSkuFromUrl(),
-<<<<<<< HEAD
-=======
     carousel: {
       controls: 'dots', // 'thumbnailsColumn', 'thumbnailsRow', 'dots'
       mobile: true,
     },
->>>>>>> ad3f1011
     slots: {
       Actions: (ctx) => {
         // Add to Cart Button
@@ -54,9 +51,6 @@
           icon: 'Cart',
           variant: 'primary',
           onClick: async () => {
-<<<<<<< HEAD
-            addProductsToCart([{ ...ctx.values }]);
-=======
             try {
               if (!ctx.valid) {
                 // eslint-disable-next-line no-console
@@ -73,7 +67,6 @@
               // eslint-disable-next-line no-console
               console.warn('Error adding product to cart', error);
             }
->>>>>>> ad3f1011
           },
         });
 
