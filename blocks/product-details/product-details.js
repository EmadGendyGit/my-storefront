--- conflicted
+++ resolved
@@ -5,8 +5,8 @@
 import { initializers } from '@dropins/tools/initializer.js';
 
 // Drop-in APIs
+import { addProductsToCart } from '@dropins/storefront-cart/api.js';
 import * as product from '@dropins/storefront-pdp/api.js';
-import { addProductsToCart } from '@dropins/storefront-cart/api.js';
 
 // Drop-in Providers
 import { render as productRenderer } from '@dropins/storefront-pdp/render.js';
@@ -15,8 +15,8 @@
 import ProductDetails from '@dropins/storefront-pdp/containers/ProductDetails.js';
 
 // Libs
+import { getSkuFromUrl } from '../../scripts/commerce.js';
 import { getConfigValue } from '../../scripts/configs.js';
-import { getSkuFromUrl } from '../../scripts/commerce.js';
 
 export default async function decorate(block) {
   // Initialize Drop-ins
@@ -83,79 +83,6 @@
         //   onClick: () => console.debug('Add to Wishlist', ctx.data),
         // }));
       },
-<<<<<<< HEAD
     },
   })(block);
-=======
-    }));
-
-    // fetch new images and prices
-    const variantIds = Object.values({ ...this.state.selection, ...fragment })
-      .map((selection) => selection.id);
-    getVariantDetails(variantIds, this.state.product.sku).then(({ images, price }) => {
-      this.setState((oldState) => ({
-        product: {
-          ...oldState.product,
-          images,
-          price,
-        },
-      }));
-    });
-  };
-
-  async componentDidUpdate() {
-    const { loading, product } = this.state;
-    if (!loading && product) {
-      setJsonLdProduct(product);
-      document.title = product.name;
-      window.adobeDataLayer.push((dl) => {
-        dl.push({
-          productContext: {
-            productId: parseInt(product.externalId, 10) || 0,
-            ...product,
-          },
-        });
-        // TODO: Remove eventInfo once collector is updated
-        dl.push({ event: 'product-page-view', eventInfo: { ...dl.getState() } });
-      });
-    }
-  }
-
-  render() {
-    if (this.state.loading) {
-      return html`<${ProductDetailsShimmer} />`;
-    }
-
-    return html`
-      <${Fragment} >
-        <${Carousel} product=${this.state.product} />
-        <${Sidebar}
-          product=${this.state.product}
-          selection=${this.state.selection}
-          onSelectionChanged=${this.onSelectionChanged}
-          onAddToCart=${this.onAddToCart}
-          onAddToWishlist=${this.onAddToWishlist}
-          onQuantityChanged=${this.onQuantityChanged}
-        />
-        <div class="product-detail-description">
-          <h3>Product Details</h3>
-          <div dangerouslySetInnerHTML=${{ __html: this.state.product.description }}></div>
-        </div>
-      <//>
-    `;
-  }
-}
-
-export default async function decorate($block) {
-  $block.innerHTML = '<div class="full-height"></div>';
-
-  const skuFromUrl = getSkuFromUrl();
-  if (!skuFromUrl) {
-    errorGettingProduct();
-  }
-
-  const app = html`<${ProductDetailPage} sku=${skuFromUrl} />`;
-
-  render(app, $block);
->>>>>>> e86b5adc
 }