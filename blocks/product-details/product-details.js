--- conflicted
+++ resolved
@@ -362,180 +362,6 @@
   const metaImage = mainImage?.url || product?.images[0]?.url;
   createMetaTag('og:image', metaImage, 'property');
   createMetaTag('og:image:secure_url', metaImage, 'property');
-<<<<<<< HEAD
-  createMetaTag('og:product:price:amount', price.value, 'property');
-  createMetaTag('og:product:price:currency', price.currency, 'property');
-
-  createMetaTag('twitter:card', product.shortDescription, 'name');
-  createMetaTag('twitter:title', product.metaTitle, 'name');
-  createMetaTag('twitter:image', metaImage, 'name');
-}
-
-export default async function decorate(block) {
-  if (!window.getProductPromise) {
-    window.getProductPromise = getProduct(this.props.sku);
-  }
-
-  const [product, placeholders] = await Promise.all([
-    window.getProductPromise, fetchPlaceholders()]);
-
-  if (!product) {
-    await errorGettingProduct();
-    return Promise.reject();
-  }
-
-  const langDefinitions = {
-    default: {
-      PDP: {
-        Product: {
-          Incrementer: { label: placeholders.pdpProductIncrementer },
-          OutOfStock: { label: placeholders.pdpProductOutofstock },
-          AddToCart: { label: placeholders.pdpProductAddtocart },
-          Details: { label: placeholders.pdpProductDetails },
-          RegularPrice: { label: placeholders.pdpProductRegularprice },
-          SpecialPrice: { label: placeholders.pdpProductSpecialprice },
-          PriceRange: {
-            From: { label: placeholders.pdpProductPricerangeFrom },
-            To: { label: placeholders.pdpProductPricerangeTo },
-          },
-          Image: { label: placeholders.pdpProductImage },
-        },
-        Swatches: {
-          Required: { label: placeholders.pdpSwatchesRequired },
-        },
-        Carousel: {
-          label: placeholders.pdpCarousel,
-          Next: { label: placeholders.pdpCarouselNext },
-          Previous: { label: placeholders.pdpCarouselPrevious },
-          Slide: { label: placeholders.pdpCarouselSlide },
-          Controls: {
-            label: placeholders.pdpCarouselControls,
-            Button: { label: placeholders.pdpCarouselControlsButton },
-          },
-        },
-        Overlay: {
-          Close: { label: placeholders.pdpOverlayClose },
-        },
-      },
-      Custom: {
-        AddingToCart: { label: placeholders.pdpCustomAddingtocart },
-      },
-    },
-  };
-
-  const models = {
-    ProductDetails: {
-      initialData: { ...product },
-    },
-  };
-
-  // Initialize Dropins
-  initializers.register(productApi.initialize, {
-    langDefinitions,
-    models,
-  });
-
-  // Set Fetch Endpoint (Service)
-  productApi.setEndpoint(await getConfigValue('commerce-endpoint'));
-
-  // Set Fetch Headers (Service)
-  productApi.setFetchGraphQlHeaders({
-    'Content-Type': 'application/json',
-    'Magento-Environment-Id': await getConfigValue('commerce-environment-id'),
-    'Magento-Website-Code': await getConfigValue('commerce-website-code'),
-    'Magento-Store-View-Code': await getConfigValue('commerce-store-view-code'),
-    'Magento-Store-Code': await getConfigValue('commerce-store-code'),
-    'Magento-Customer-Group': await getConfigValue('commerce-customer-group'),
-    'x-api-key': await getConfigValue('commerce-x-api-key'),
-  });
-
-  events.on('eds/lcp', () => {
-    if (!product) {
-      return;
-    }
-
-    setJsonLdProduct(product);
-    setMetaTags(product);
-    document.title = product.name;
-  }, { eager: true });
-
-  // Render Containers
-  return new Promise((resolve) => {
-    setTimeout(async () => {
-      try {
-        await productRenderer.render(ProductDetails, {
-          sku: getSkuFromUrl(),
-          carousel: {
-            controls: 'thumbnailsColumn',
-            arrowsOnMainImage: true,
-            mobile: true,
-            peak: {
-              mobile: true,
-              desktop: false,
-            },
-            gap: 'small',
-          },
-          slots: {
-            Actions: (ctx) => {
-              // Add to Cart Button
-              ctx.appendButton((next, state) => {
-                const adding = state.get('adding');
-                return {
-                  text: adding
-                    ? next.dictionary.Custom.AddingToCart?.label
-                    : next.dictionary.PDP.Product.AddToCart?.label,
-                  icon: 'Cart',
-                  variant: 'primary',
-                  disabled: adding || !next.data?.inStock || !next.valid,
-                  onClick: async () => {
-                    try {
-                      state.set('adding', true);
-                      await addToCart({
-                        sku: next.values?.sku,
-                        quantity: next.values?.quantity,
-                        optionsUIDs: next.values?.optionsUIDs,
-                        product: next.data,
-                      });
-                    } catch (error) {
-                      console.error('Could not add to cart: ', error);
-                    } finally {
-                      state.set('adding', false);
-                    }
-                  },
-                };
-              });
-
-              ctx.appendButton((next, state) => {
-                const adding = state.get('adding');
-                return ({
-                  disabled: adding,
-                  icon: 'Heart',
-                  variant: 'secondary',
-                  onClick: async () => {
-                    try {
-                      state.set('adding', true);
-                      const { addToWishlist } = await import('../../scripts/wishlist/api.js');
-                      await addToWishlist(next.values.sku);
-                    } finally {
-                      state.set('adding', false);
-                    }
-                  },
-                });
-              });
-            },
-          },
-          useACDL: true,
-        })(block);
-      } catch (e) {
-        console.error(e);
-        await errorGettingProduct();
-      } finally {
-        resolve();
-      }
-    }, 0);
-  });
-=======
   createMetaTag('product:price:amount', price.value, 'property');
   createMetaTag('product:price:currency', price.currency, 'property');
->>>>>>> 3e5c36ae
 }