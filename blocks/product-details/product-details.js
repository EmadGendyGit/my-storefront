--- conflicted
+++ resolved
@@ -37,36 +37,6 @@
   const amount = priceRange?.minimum?.final?.amount || price?.final?.amount;
   const brand = attributes.find((attr) => attr.name === 'brand');
 
-<<<<<<< HEAD
-  setJsonLd(
-    {
-      '@context': 'http://schema.org',
-      '@type': 'Product',
-      name,
-      description,
-      image: images[0]?.url,
-      offers: [
-        {
-          '@type': 'http://schema.org/Offer',
-          price: amount?.value,
-          priceCurrency: amount?.currency,
-          availability: inStock
-            ? 'http://schema.org/InStock'
-            : 'http://schema.org/OutOfStock',
-        },
-      ],
-      productID: sku,
-      brand: {
-        '@type': 'Brand',
-        name: brand?.value,
-      },
-      url: new URL(`/products/${urlKey}/${sku}`, window.location),
-      sku,
-      '@id': new URL(`/products/${urlKey}/${sku}`, window.location),
-    },
-    'product',
-  );
-=======
   // get variants
   const { variants } = (await performCatalogServiceQuery(variantsQuery, { sku }))?.variants
     || { variants: [] };
@@ -108,7 +78,6 @@
   }
 
   setJsonLd(ldJson, 'product');
->>>>>>> 08080d97
 }
 
 function createMetaTag(property, content, type) {
