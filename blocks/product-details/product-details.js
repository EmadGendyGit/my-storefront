--- conflicted
+++ resolved
@@ -34,18 +34,11 @@
     'x-api-key': await getConfigValue('commerce-x-api-key'),
   });
 
-<<<<<<< HEAD
   // Register Initializers
   initializers.register(product.initialize);
   initializers.register(cart.initialize);
 
   // Render Containers
-  const heading = document.createElement('h2');
-  heading.classList.add('pdp-product__heading');
-  heading.textContent = 'product description';
-
-=======
->>>>>>> 66832d24
   return productRenderer.render(ProductDetails, {
     sku: getSkuFromUrl(),
     slots: {
@@ -61,11 +54,11 @@
         });
 
         // Add to Wishlist Button
-        ctx.appendButton({
-          icon: 'Heart',
-          variant: 'primary',
-          onClick: () => console.debug('Add to Wishlist', ctx.data),
-        });
+        // ctx.appendButton({
+        //   icon: 'Heart',
+        //   variant: 'primary',
+        //   onClick: () => console.debug('Add to Wishlist', ctx.data),
+        // });
       },
     },
   })(block);
