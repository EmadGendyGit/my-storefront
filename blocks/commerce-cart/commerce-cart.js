/* eslint-disable import/no-unresolved */
/* eslint-disable import/no-extraneous-dependencies */

// Drop-in Providers
import { render as provider } from '@dropins/storefront-cart/render.js';

// Drop-in Containers
import Cart from '@dropins/storefront-cart/containers/Cart.js';

export default async function decorate(block) {
  // Initialize Drop-ins – already initialized in scripts/dropins.js

<<<<<<< HEAD
  // Temporary link to Checkout
  const goToCheckoutLink = document.createRange().createContextualFragment('<a href="/checkout" class="button">Checkout</a>');
  block.appendChild(goToCheckoutLink);

=======
>>>>>>> ad3f1011
  // Render Containers
  return provider.render(Cart, {
    routeEmptyCartCTA: () => '/',
    routeProduct: (product) => `/products/${product.url.urlKey}/${product.sku}`,
<<<<<<< HEAD
=======
    routeCheckout: () => '/checkout',
>>>>>>> ad3f1011
  })(block);
}<|MERGE_RESOLUTION|>--- conflicted
+++ resolved
@@ -10,20 +10,10 @@
 export default async function decorate(block) {
   // Initialize Drop-ins – already initialized in scripts/dropins.js
 
-<<<<<<< HEAD
-  // Temporary link to Checkout
-  const goToCheckoutLink = document.createRange().createContextualFragment('<a href="/checkout" class="button">Checkout</a>');
-  block.appendChild(goToCheckoutLink);
-
-=======
->>>>>>> ad3f1011
   // Render Containers
   return provider.render(Cart, {
     routeEmptyCartCTA: () => '/',
     routeProduct: (product) => `/products/${product.url.urlKey}/${product.sku}`,
-<<<<<<< HEAD
-=======
     routeCheckout: () => '/checkout',
->>>>>>> ad3f1011
   })(block);
 }