--- conflicted
+++ resolved
@@ -8,53 +8,8 @@
 // Initializers
 import '../../scripts/initializers/search.js';
 
-<<<<<<< HEAD
-  const storeDetails = {
-    environmentId: getConfigValue('headers.cs.Magento-Environment-Id'),
-    environmentType: (getConfigValue('commerce-endpoint')).includes('sandbox') ? 'testing' : '',
-    apiKey: getConfigValue('headers.cs.x-api-key'),
-    apiUrl: getConfigValue('commerce-endpoint'),
-    websiteCode: getConfigValue('headers.cs.Magento-Website-Code'),
-    storeCode: getConfigValue('headers.cs.Magento-Store-Code'),
-    storeViewCode: getConfigValue('headers.cs.Magento-Store-View-Code'),
-    config: {
-      pageSize: 8,
-      perPageConfig: {
-        pageSizeOptions: '12,24,36',
-        defaultPageSizeOption: '12',
-      },
-      minQueryLength: '2',
-      currencySymbol: '$',
-      currencyRate: '1',
-      displayOutOfStock: true,
-      allowAllProducts: false,
-      imageCarousel: false,
-      optimizeImages: true,
-      imageBaseWidth: 200,
-      listview: true,
-      displayMode: '', // "" for plp || "PAGE" for category/catalog
-      addToCart: async (...args) => {
-        const { addProductsToCart } = await import('../../scripts/__/__dropins/storefront-cart/api.js');
-        await addProductsToCart([{
-          sku: args[0],
-          options: args[1],
-          quantity: args[2],
-        }]);
-      },
-    },
-    context: {
-      customerGroup: getConfigValue('headers.cs.Magento-Customer-Group'),
-    },
-    route: ({ sku, urlKey }) => {
-      const a = new URL(window.location.origin);
-      a.pathname = rootLink(`/products/${urlKey}/${sku}`);
-      return a.toString();
-    },
-  };
-=======
 export default async function decorate(block) {
   // const config = readBlockConfig(block);
->>>>>>> 806eb740
 
   const fragment = document.createRange().createContextualFragment(`
     <div class="search__input"></div>
