--- conflicted
+++ resolved
@@ -3,16 +3,12 @@
 import { SignUp } from '@dropins/storefront-auth/containers/SignUp.js';
 import { render as authRenderer } from '@dropins/storefront-auth/render.js';
 import { checkIsAuthenticated } from '../../scripts/configs.js';
-<<<<<<< HEAD
-import { CUSTOMER_ACCOUNT_PATH, CUSTOMER_LOGIN_PATH } from '../../scripts/constants.js';
-import { rootLink } from '../../scripts/scripts.js';
-=======
 import {
   authPrivacyPolicyConsentSlot,
   CUSTOMER_ACCOUNT_PATH,
   CUSTOMER_LOGIN_PATH,
 } from '../../scripts/constants.js';
->>>>>>> e8ae3183
+import { rootLink } from '../../scripts/scripts.js';
 
 // Initialize
 import '../../scripts/initializers/auth.js';
@@ -23,16 +19,11 @@
   } else {
     await authRenderer.render(SignUp, {
       hideCloseBtnOnEmailConfirmation: true,
-<<<<<<< HEAD
       routeSignIn: () => rootLink(CUSTOMER_LOGIN_PATH),
       routeRedirectOnSignIn: () => rootLink(CUSTOMER_ACCOUNT_PATH),
-=======
-      routeSignIn: () => CUSTOMER_LOGIN_PATH,
-      routeRedirectOnSignIn: () => CUSTOMER_ACCOUNT_PATH,
       slots: {
         ...authPrivacyPolicyConsentSlot,
       },
->>>>>>> e8ae3183
     })(block);
   }
 }