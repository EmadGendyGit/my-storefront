--- conflicted
+++ resolved
@@ -8,11 +8,7 @@
 }
 
 .cards > ul > li {
-<<<<<<< HEAD
   border: 1px solid var(--color-neutral-500);
-=======
-  border: 1px solid #dadada;
->>>>>>> f6e144df
   background-color: var(--background-color);
 }
 
