/* eslint-disable import/no-unresolved */
/* eslint-disable import/no-extraneous-dependencies */

// Drop-in Tools
import { initializers } from '@dropins/elsie/initializer.js';
import { events } from '@dropins/elsie/event-bus.js';

// Drop-in APIs
import * as checkout from '@dropins/storefront-checkout/api.js';

// Drop-in Providers
import { render as provider } from '@dropins/storefront-checkout/render.js';

// Drop-in Containers
import Checkout from '@dropins/storefront-checkout/containers/Checkout.js';

export default async function decorate(block) {
<<<<<<< HEAD
  // Initialize Drop-ins
  initializers.register(checkout.initialize, {});
=======
  // If cartId is cached in session storage, use
  // otherwise, checkout drop-in will look for one in the event-bus
  const cartId = sessionStorage.getItem('DROPINS_CART_ID');

  // Initialize Drop-ins
  initializers.register(checkout.initialize, { cartId });
>>>>>>> ad3f1011

  // Listen for order confirmation and redirect to order confirmation page
  events.on('checkout/order', (data) => {
    window.location.replace(`/order-confirmation?orderRef=${data.masked_order_id}`);
  });

  return provider.render(Checkout, {
    slots: {
      PaymentMethods: async (context) => {
        context.addPaymentMethodHandler('checkmo', {
          render: (ctx, element) => {
            if (element) {
              // clear the element first
              element.innerHTML = '';
            }

            // Optionally, create and render some custom content here.
            // const $content = document.createElement('div');
            // $content.innerText = 'Custom Check / Money order handler';
            // ctx.appendHTMLElement($content);
          },
        });
      },
    },
  })(block);
}<|MERGE_RESOLUTION|>--- conflicted
+++ resolved
@@ -15,17 +15,12 @@
 import Checkout from '@dropins/storefront-checkout/containers/Checkout.js';
 
 export default async function decorate(block) {
-<<<<<<< HEAD
-  // Initialize Drop-ins
-  initializers.register(checkout.initialize, {});
-=======
   // If cartId is cached in session storage, use
   // otherwise, checkout drop-in will look for one in the event-bus
   const cartId = sessionStorage.getItem('DROPINS_CART_ID');
 
   // Initialize Drop-ins
   initializers.register(checkout.initialize, { cartId });
->>>>>>> ad3f1011
 
   // Listen for order confirmation and redirect to order confirmation page
   events.on('checkout/order', (data) => {
