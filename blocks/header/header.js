--- conflicted
+++ resolved
@@ -135,11 +135,7 @@
 
   // Minicart
   const minicartButton = document.createRange().createContextualFragment(`<div class="minicart-wrapper">
-<<<<<<< HEAD
-    <button type="button" class="nav-cart-button">&nbsp;&nbsp;</button>
-=======
     <button type="button" class="button nav-cart-button">&nbsp;&nbsp;</button>
->>>>>>> ad3f1011
     <div class="minicart-panel"></div>
   </div>`);
 
@@ -152,14 +148,6 @@
   //   cartVisible = !cartVisible;
   //   minicartPanel.classList.toggle('minicart-panel-visible', cartVisible);
     window.location.href = '/cart';
-<<<<<<< HEAD
-  });
-
-  // Cart Item Counter
-  events.on('cart/data', ({ totalQuantity }) => {
-    navTools.querySelector('.nav-cart-button').textContent = totalQuantity || '';
-=======
->>>>>>> ad3f1011
   });
 
   // Cart Item Counter
