--- conflicted
+++ resolved
@@ -144,33 +144,21 @@
     navTools.querySelector('.nav-cart-button').textContent = `Cart (${quantity})`;
   });
 
-<<<<<<< HEAD
-    // Search
-    const searchInput = document.createRange().createContextualFragment(`<div class="nav-search-input hidden">
+  // Search
+  const searchInput = document.createRange().createContextualFragment(`<div class="nav-search-input hidden">
       <form id="search_mini_form" action="/search" method="GET">
         <input id="search" type="search" name="q" placeholder="Search" />
         <div id="search_autocomplete" class="search-autocomplete"></div>
       </form>
     </div>`);
-    document.body.querySelector('header').append(searchInput);
-
-    const searchButton = document.createRange().createContextualFragment('<button type="button" class="nav-search-button">Search</button>');
-    navTools.append(searchButton);
-    navTools.querySelector('.nav-search-button').addEventListener('click', async () => {
-      await import('./searchbar.js');
-      document.querySelector('header .nav-search-input').classList.toggle('hidden');
-    });
-=======
-  // Search
-  const searchInput = document.createRange().createContextualFragment('<div class="nav-search-input hidden"><form action="/search" method="GET"><input type="search" name="q" placeholder="Search" /></form></div>');
   document.body.querySelector('header').append(searchInput);
 
   const searchButton = document.createRange().createContextualFragment('<button type="button" class="nav-search-button">Search</button>');
   navTools.append(searchButton);
-  navTools.querySelector('.nav-search-button').addEventListener('click', () => {
+  navTools.querySelector('.nav-search-button').addEventListener('click', async () => {
+    await import('./searchbar.js');
     document.querySelector('header .nav-search-input').classList.toggle('hidden');
   });
->>>>>>> 7d1c21e3
 
   // hamburger for mobile
   const hamburger = document.createElement('div');
