--- conflicted
+++ resolved
@@ -1,4 +1,4 @@
-import { readBlockConfig, decorateIcons, makeLinksRelative } from '../../scripts/scripts.js';
+import { readBlockConfig, decorateIcons } from '../../scripts/scripts.js';
 
 /**
  * collapses all open nav sections
@@ -21,7 +21,7 @@
   block.textContent = '';
 
   // fetch nav content
-  const navPath = cfg.nav || '/nav-new';
+  const navPath = cfg.nav || '/nav';
   const resp = await fetch(`${navPath}.plain.html`);
   if (resp.ok) {
     const html = await resp.text();
@@ -30,10 +30,6 @@
     const nav = document.createElement('nav');
     nav.innerHTML = html;
     decorateIcons(nav);
-<<<<<<< HEAD
-=======
-    makeLinksRelative(nav);
->>>>>>> ca95a4e7
 
     const classes = ['brand', 'sections', 'tools'];
     classes.forEach((e, j) => {
