--- conflicted
+++ resolved
@@ -1,26 +1,16 @@
 /* header and nav layout */
 header nav {
   display: grid;
-<<<<<<< HEAD
-  grid-template: 'hamburger brand tools' 'sections sections sections';
-  grid-template-columns:  56px 1fr 24px;
-  padding: 12px 2rem;
-=======
   grid-template:
     "hamburger brand" var(--nav-height)
     "sections sections" 1fr / 50px 1fr;
   align-items: center;
   padding: 0 2rem;
->>>>>>> b20e7e92
   position: fixed;
   z-index: 1;
   background-color: var(--background-color);
   width: 100vw;
-<<<<<<< HEAD
-  height: 56px;
-=======
   height: var(--nav-height);
->>>>>>> b20e7e92
   box-sizing: border-box;
   font-family: var(--body-font-family);
 }
