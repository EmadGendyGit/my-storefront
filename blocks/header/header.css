/* stylelint-disable selector-class-pattern */

/* header and nav layout */
header .nav-wrapper {
  background-color: var(--background-color);
  width: 100%;
  z-index: 2;
  position: fixed;
}

header nav {
  box-sizing: border-box;
  display: grid;
  grid-template:
    'hamburger brand tools' var(--nav-height)
    'sections sections sections' 1fr / auto 1fr auto;
  align-items: center;
  gap: 0 32px;
  margin: auto;
  max-width: 1264px;
  height: var(--nav-height);
  padding: 0 16px;
  font-family: var(--type-base-font-family);
}

header nav[aria-expanded="true"] {
  grid-template:
    'hamburger brand' var(--nav-height)
    'sections sections' 1fr
    'tools tools' var(--nav-height) / auto 1fr;
  overflow-y: auto;
  min-height: 100vh;
}

@media (width >= 600px) {
  header nav {
    padding: 0 32px;
  }
}

@media (width >= 900px) {
  header nav {
    display: flex;
    justify-content: space-between;
  }

  header nav[aria-expanded="true"] {
    min-height: 0;
    overflow: visible;
  }
}

header nav p {
  margin: 0;
  line-height: 1;
}

header nav a:any-link {
  color: currentcolor;
}

/* hamburger */
header nav .nav-hamburger {
  grid-area: hamburger;
  height: 22px;
  display: flex;
  align-items: center;
}

header nav .nav-hamburger button {
  height: 22px;
  margin: 0;
  border: 0;
  border-radius: 0;
  padding: 0;
  background-color: var(--color-neutral-50);
  color: inherit;
  overflow: initial;
  text-overflow: initial;
  white-space: initial;
}

header nav .nav-hamburger-icon,
header nav .nav-hamburger-icon::before,
header nav .nav-hamburger-icon::after {
  box-sizing: border-box;
  display: block;
  position: relative;
  width: 20px;
}

header nav .nav-hamburger-icon::before,
header nav .nav-hamburger-icon::after {
  content: '';
  position: absolute;
  background: currentcolor;
}

header nav[aria-expanded="false"] .nav-hamburger-icon,
header nav[aria-expanded="false"] .nav-hamburger-icon::before,
header nav[aria-expanded="false"] .nav-hamburger-icon::after {
  height: 2px;
  border-radius: 2px;
  background: currentcolor;
}

header nav[aria-expanded="false"] .nav-hamburger-icon::before {
  top: -6px;
}

header nav[aria-expanded="false"] .nav-hamburger-icon::after {
  top: 6px;
}

header nav[aria-expanded="true"] .nav-hamburger-icon {
  height: 22px;
}

header nav[aria-expanded="true"] .nav-hamburger-icon::before,
header nav[aria-expanded="true"] .nav-hamburger-icon::after {
  top: 3px;
  left: 1px;
  transform: rotate(45deg);
  transform-origin: 2px 1px;
  width: 24px;
  height: 2px;
  border-radius: 2px;
}

header nav[aria-expanded="true"] .nav-hamburger-icon::after {
  top: unset;
  bottom: 3px;
  transform: rotate(-45deg);
}

@media (width >= 900px) {
  header nav .nav-hamburger {
    display: none;
    visibility: hidden;
  }
}

/* brand */
header nav .nav-brand a {
  grid-area: brand;
  flex-basis: 128px;
  font: var(--type-headline-1-font);
  letter-spacing: var(--type-headline-1-letter-spacing);
}

header nav .nav-brand img {
  width: 128px;
  height: auto;
}

/* sections */
header nav .nav-sections {
  grid-area: sections;
  flex: 1 1 auto;
  display: none;
  visibility: hidden;
}

header nav[aria-expanded="true"] .nav-sections {
  display: block;
  visibility: visible;
  align-self: start;
}

header nav .nav-sections ul  {
  list-style: none;
  padding-left: 0;
  font: var(--type-body-1-default-font);
  letter-spacing: var(--type-body-1-default-letter-spacing);
}

header nav .nav-sections ul > li {
  font-weight: 700;
}

header nav .nav-sections ul > li > ul {
  margin-top: 0;
}

header nav .nav-sections ul > li > ul > li {
  font-weight: 500;
}

@media (width >= 900px) {
  header nav .nav-sections {
    display: block;
    visibility: visible;
    white-space: nowrap;
  }

  header nav[aria-expanded="true"] .nav-sections {
    align-self: unset;
  }

  header nav .nav-sections .nav-drop {
    position: relative;
    padding-right: 16px;
    cursor: pointer;
  }

  header nav .nav-sections .nav-drop::after {
    content: '';
    display: inline-block;
    position: absolute;
    top: 0.4rem;
    right: 0.2rem;
    transform: rotate(135deg);
    width: 0.6rem;
    height: 0.6rem;
    border: 2px solid currentcolor;
    border-radius: 0 1px 0 0;
    border-width: 2px 2px 0 0;
  }

  header nav .nav-sections .nav-drop[aria-expanded="true"]::after {
    top: unset;
    bottom: .5em;
    transform: rotate(315deg);
  }

  header nav .nav-sections ul {
    display: flex;
    gap: 2em;
    margin: 0;
  }

  header nav .nav-sections .default-content-wrapper > ul > li {
    flex: 0 1 auto;
    position: relative;
    font-weight: 500;
  }

  header nav .nav-sections .default-content-wrapper > ul > li > ul {
    display: none;
    position: relative;
  }

  header nav .nav-sections .default-content-wrapper > ul > li[aria-expanded="true"] > ul {
    display: block;
    position: absolute;
    left: -1em;
    width: 200px;
    margin-top: 12px;
    padding: 1em;
    background-color: var(--color-neutral-500);
    white-space: initial;
  }

  header nav .nav-sections .default-content-wrapper > ul > li > ul::before {
    content: '';
    position: absolute;
    top: -8px;
    left: 8px;
    width: 0;
    height: 0;
    border-left: 8px solid transparent;
    border-right: 8px solid transparent;
    border-bottom: 8px solid var(--color-neutral-500);
  }

  header nav .nav-sections .default-content-wrapper > ul > li > ul > li {
    padding: 8px 0;
  }
}

/* tools */
header nav .nav-tools {
  grid-area: tools;
  display: flex;
  gap: 10px;
}

header nav .nav-tools > button, header nav .nav-tools .minicart-wrapper > button {
  color: var(--color-brand-700);
  background: transparent;
  padding: 5px 10px;
}

header nav .nav-tools button.nav-cart-button {
  background-image: url('../../icons/cart.svg');
  background-repeat: no-repeat;
  background-position: left center;
  padding-left: 27px;
}

header nav .nav-tools button.nav-search-button {
  font-size: 0;
  background-image: url('../../icons/search.svg');
  background-repeat: no-repeat;
  background-position: center;
  padding: 5px 15px;
}

header .nav-search-input {
  position: absolute;
  z-index: 99;
  top: var(--nav-height);
  box-shadow: var(--shape-shadow-2);
  background: var(--color-neutral-50);
  left: 0;
  right: 0;
  padding: 20px;
}

header .nav-search-input.hidden {
  display: none;
}

header .nav-search-input input {
  width: 100%;
<<<<<<< HEAD
}

header .nav-search-input .search_autocomplete .popover-container {
  width: 100%;
=======
  padding: 5px;
}

@media (width >= 1024px) {
  header .nav-search-input {
    left: unset;
    right: 20px;
  }

  header .nav-search-input input {
    min-width: 400px;
  }
>>>>>>> e3e78142
}<|MERGE_RESOLUTION|>--- conflicted
+++ resolved
@@ -313,13 +313,11 @@
 
 header .nav-search-input input {
   width: 100%;
-<<<<<<< HEAD
+  padding: 5px;
 }
 
 header .nav-search-input .search_autocomplete .popover-container {
   width: 100%;
-=======
-  padding: 5px;
 }
 
 @media (width >= 1024px) {
@@ -331,5 +329,4 @@
   header .nav-search-input input {
     min-width: 400px;
   }
->>>>>>> e3e78142
 }