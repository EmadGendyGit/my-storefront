/* header and nav layout */
header .nav-wrapper {
  background-color: var(--background-color);
  width: 100%;
  z-index: 2;
  position: fixed;
}

header nav {
  box-sizing: border-box;
  display: grid;
  grid-template:
    'hamburger brand tools' var(--nav-height)
    'sections sections sections' 1fr / auto 1fr auto;
  align-items: center;
  gap: 0 24px;
  margin: auto;
  max-width: 1248px;
  height: var(--nav-height);
<<<<<<< HEAD
  padding: 0 24px;
  font-family: var(--body-font-family);
=======
  padding: 0 1rem;
>>>>>>> bb8e1bd0
}

header nav[aria-expanded='true'] {
  grid-template:
    'hamburger brand' var(--nav-height)
    'sections sections' 1fr
    'tools tools' var(--nav-height) / auto 1fr;
  overflow-y: auto;
  min-height: 100dvh;
}

@media (width >= 900px) {
  header nav {
    display: flex;
    justify-content: space-between;
    gap: 0 32px;
    max-width: 1264px;
    padding: 0 32px;
  }

  header nav[aria-expanded='true'] {
    min-height: 0;
    overflow: visible;
  }
}

header nav p {
  margin: 0;
  line-height: 1;
}

header nav a:any-link {
  color: currentcolor;
}

/* hamburger */
header nav .nav-hamburger {
  grid-area: hamburger;
  height: 22px;
  display: flex;
  align-items: center;
}

header nav .nav-hamburger button {
  height: 22px;
  margin: 0;
  border: 0;
  border-radius: 0;
  padding: 0;
  background-color: var(--background-color);
  color: inherit;
  overflow: initial;
  text-overflow: initial;
  white-space: initial;
}

header nav .nav-hamburger-icon,
header nav .nav-hamburger-icon::before,
header nav .nav-hamburger-icon::after {
  box-sizing: border-box;
  display: block;
  position: relative;
  width: 20px;
}

header nav .nav-hamburger-icon::before,
header nav .nav-hamburger-icon::after {
  content: '';
  position: absolute;
  background: currentcolor;
}

header nav[aria-expanded='false'] .nav-hamburger-icon,
header nav[aria-expanded='false'] .nav-hamburger-icon::before,
header nav[aria-expanded='false'] .nav-hamburger-icon::after {
  height: 2px;
  border-radius: 2px;
  background: currentcolor;
}

header nav[aria-expanded='false'] .nav-hamburger-icon::before {
  top: -6px;
}

header nav[aria-expanded='false'] .nav-hamburger-icon::after {
  top: 6px;
}

header nav[aria-expanded='true'] .nav-hamburger-icon {
  height: 22px;
}

header nav[aria-expanded='true'] .nav-hamburger-icon::before,
header nav[aria-expanded='true'] .nav-hamburger-icon::after {
  top: 3px;
  left: 1px;
  transform: rotate(45deg);
  transform-origin: 2px 1px;
  width: 24px;
  height: 2px;
  border-radius: 2px;
}

header nav[aria-expanded='true'] .nav-hamburger-icon::after {
  top: unset;
  bottom: 3px;
  transform: rotate(-45deg);
}

@media (width >= 900px) {
  header nav .nav-hamburger {
    display: none;
    visibility: hidden;
  }
}

/* brand */
header .nav-brand {
  grid-area: brand;
  flex-basis: 128px;
  font-size: var(--heading-font-size-s);
  font-weight: 700;
  line-height: 1;
}

header nav .nav-brand img {
  width: 128px;
  height: auto;
}

/* sections */
header nav .nav-sections {
  grid-area: sections;
  flex: 1 1 auto;
  display: none;
  visibility: hidden;
}

header nav[aria-expanded='true'] .nav-sections {
  display: block;
  visibility: visible;
  align-self: start;
}

header nav .nav-sections ul {
  list-style: none;
  padding-left: 0;
  font-size: var(--body-font-size-s);
}

header nav .nav-sections ul > li {
  font-weight: 500;
}

header nav .nav-sections ul > li > ul {
  margin-top: 0;
}

header nav .nav-sections ul > li > ul > li {
  font-weight: 400;
}

@media (width >= 900px) {
  header nav .nav-sections {
    display: block;
    visibility: visible;
    white-space: nowrap;
  }

  header nav[aria-expanded='true'] .nav-sections {
    align-self: unset;
  }

  header nav .nav-sections .nav-drop {
    position: relative;
    padding-right: 16px;
    cursor: pointer;
  }

  header nav .nav-sections .nav-drop::after {
    content: '';
    display: inline-block;
    position: absolute;
    top: 0.5em;
    right: 2px;
    transform: rotate(135deg);
    width: 6px;
    height: 6px;
    border: 2px solid currentcolor;
    border-radius: 0 1px 0 0;
    border-width: 2px 2px 0 0;
  }

  header nav .nav-sections .nav-drop[aria-expanded='true']::after {
    top: unset;
    bottom: 0.5em;
    transform: rotate(315deg);
  }

  header nav .nav-sections ul {
    display: flex;
    gap: 24px;
    margin: 0;
  }

  header nav .nav-sections .default-content-wrapper > ul > li {
    flex: 0 1 auto;
    position: relative;
  }

  header nav .nav-sections .default-content-wrapper > ul > li > ul {
    display: none;
    position: relative;
  }

  header nav .nav-sections .default-content-wrapper > ul > li[aria-expanded='true'] > ul {
    display: block;
    position: absolute;
    left: -24px;
    width: 200px;
    top: 150%;
    padding: 16px;
    background-color: var(--light-color);
    white-space: initial;
  }

  header nav .nav-sections .default-content-wrapper > ul > li > ul::before {
    content: '';
    position: absolute;
    top: -8px;
    left: 16px;
    width: 0;
    height: 0;
    border-left: 8px solid transparent;
    border-right: 8px solid transparent;
    border-bottom: 8px solid var(--light-color);
  }

  header nav .nav-sections .default-content-wrapper > ul > li > ul > li {
    padding: 8px 0;
  }
}

/* tools */
header nav .nav-tools {
  grid-area: tools;
}<|MERGE_RESOLUTION|>--- conflicted
+++ resolved
@@ -17,12 +17,8 @@
   margin: auto;
   max-width: 1248px;
   height: var(--nav-height);
-<<<<<<< HEAD
   padding: 0 24px;
   font-family: var(--body-font-family);
-=======
-  padding: 0 1rem;
->>>>>>> bb8e1bd0
 }
 
 header nav[aria-expanded='true'] {
