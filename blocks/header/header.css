/* stylelint-disable selector-class-pattern */

/* header and nav layout */
header .nav-wrapper {
  background-color: var(--background-color);
  width: 100%;
  z-index: 2;
  position: fixed;
}

header nav {
  box-sizing: border-box;
  display: grid;
  grid-template:
    'hamburger brand tools' var(--nav-height)
    'sections sections sections' 1fr / auto 1fr auto;
  align-items: center;
<<<<<<< HEAD
  gap: 0 32px;
=======
  gap: 0 24px;
>>>>>>> f6e144df
  margin: auto;
  max-width: 1248px;
  height: var(--nav-height);
<<<<<<< HEAD
  padding: 0 16px;
  font-family: var(--type-base-font-family);
=======
  padding: 0 24px;
  font-family: var(--body-font-family);
>>>>>>> f6e144df
}

header nav[aria-expanded='true'] {
  grid-template:
    'hamburger brand' var(--nav-height)
    'sections sections' 1fr
    'tools tools' var(--nav-height) / auto 1fr;
  overflow-y: auto;
<<<<<<< HEAD
  min-height: 100vh;
}

@media (width >= 600px) {
  header nav {
    padding: 0 32px;
  }
=======
  min-height: 100dvh;
>>>>>>> f6e144df
}

@media (width >= 900px) {
  header nav {
    display: flex;
    justify-content: space-between;
    gap: 0 32px;
    max-width: 1264px;
    padding: 0 32px;
  }

  header nav[aria-expanded='true'] {
    min-height: 0;
    overflow: visible;
  }
}

header nav p {
  margin: 0;
  line-height: 1;
}

header nav a:any-link {
  color: currentcolor;
}

/* hamburger */
header nav .nav-hamburger {
  grid-area: hamburger;
  height: 22px;
  display: flex;
  align-items: center;
}

header nav .nav-hamburger button {
  height: 22px;
  margin: 0;
  border: 0;
  border-radius: 0;
  padding: 0;
  background-color: var(--color-neutral-50);
  color: inherit;
  overflow: initial;
  text-overflow: initial;
  white-space: initial;
}

header nav .nav-hamburger-icon,
header nav .nav-hamburger-icon::before,
header nav .nav-hamburger-icon::after {
  box-sizing: border-box;
  display: block;
  position: relative;
  width: 20px;
}

header nav .nav-hamburger-icon::before,
header nav .nav-hamburger-icon::after {
  content: '';
  position: absolute;
  background: currentcolor;
}

header nav[aria-expanded='false'] .nav-hamburger-icon,
header nav[aria-expanded='false'] .nav-hamburger-icon::before,
header nav[aria-expanded='false'] .nav-hamburger-icon::after {
  height: 2px;
  border-radius: 2px;
  background: currentcolor;
}

header nav[aria-expanded='false'] .nav-hamburger-icon::before {
  top: -6px;
}

header nav[aria-expanded='false'] .nav-hamburger-icon::after {
  top: 6px;
}

header nav[aria-expanded='true'] .nav-hamburger-icon {
  height: 22px;
}

header nav[aria-expanded='true'] .nav-hamburger-icon::before,
header nav[aria-expanded='true'] .nav-hamburger-icon::after {
  top: 3px;
  left: 1px;
  transform: rotate(45deg);
  transform-origin: 2px 1px;
  width: 24px;
  height: 2px;
  border-radius: 2px;
}

header nav[aria-expanded='true'] .nav-hamburger-icon::after {
  top: unset;
  bottom: 3px;
  transform: rotate(-45deg);
}

@media (width >= 900px) {
  header nav .nav-hamburger {
    display: none;
    visibility: hidden;
  }
}

/* brand */
header nav .nav-brand a {
  grid-area: brand;
  flex-basis: 128px;
  font: var(--type-headline-1-font);
  letter-spacing: var(--type-headline-1-letter-spacing);
}

header nav .nav-brand img {
  width: 128px;
  height: auto;
}

/* sections */
header nav .nav-sections {
  grid-area: sections;
  flex: 1 1 auto;
  display: none;
  visibility: hidden;
}

header nav[aria-expanded='true'] .nav-sections {
  display: block;
  visibility: visible;
  align-self: start;
}

header nav .nav-sections ul {
  list-style: none;
  padding-left: 0;
<<<<<<< HEAD
  font: var(--type-body-1-default-font);
  letter-spacing: var(--type-body-1-default-letter-spacing);
=======
  font-size: var(--body-font-size-s);
>>>>>>> f6e144df
}

header nav .nav-sections ul > li {
  font-weight: 500;
}

header nav .nav-sections ul > li > ul {
  margin-top: 0;
}

header nav .nav-sections ul > li > ul > li {
  font-weight: 400;
}

@media (width >= 900px) {
  header nav .nav-sections {
    display: block;
    visibility: visible;
    white-space: nowrap;
  }

  header nav[aria-expanded='true'] .nav-sections {
    align-self: unset;
  }

  header nav .nav-sections .nav-drop {
    position: relative;
    padding-right: 16px;
    cursor: pointer;
  }

  header nav .nav-sections .nav-drop::after {
    content: '';
    display: inline-block;
    position: absolute;
    top: 0.4rem;
    right: 0.2rem;
    transform: rotate(135deg);
    width: 0.6rem;
    height: 0.6rem;
    border: 2px solid currentcolor;
    border-radius: 0 1px 0 0;
    border-width: 2px 2px 0 0;
  }

  header nav .nav-sections .nav-drop[aria-expanded='true']::after {
    top: unset;
    bottom: 0.5em;
    transform: rotate(315deg);
  }

  header nav .nav-sections ul {
    display: flex;
    gap: 24px;
    margin: 0;
  }

  header nav .nav-sections .default-content-wrapper > ul > li {
    flex: 0 1 auto;
    position: relative;
  }

  header nav .nav-sections .default-content-wrapper > ul > li > ul {
    display: none;
    position: relative;
  }

  header nav .nav-sections .default-content-wrapper > ul > li[aria-expanded='true'] > ul {
    display: block;
    position: absolute;
    left: -24px;
    width: 200px;
<<<<<<< HEAD
    margin-top: 12px;
    padding: 1em;
    background-color: var(--color-neutral-500);
=======
    top: 150%;
    padding: 16px;
    background-color: var(--light-color);
>>>>>>> f6e144df
    white-space: initial;
  }

  header nav .nav-sections .default-content-wrapper > ul > li > ul::before {
    content: '';
    position: absolute;
    top: -8px;
    left: 16px;
    width: 0;
    height: 0;
    border-left: 8px solid transparent;
    border-right: 8px solid transparent;
    border-bottom: 8px solid var(--color-neutral-500);
  }

  header nav .nav-sections .default-content-wrapper > ul > li > ul > li {
    padding: 8px 0;
  }
}

/* tools */
header nav .nav-tools {
  grid-area: tools;
  display: flex;
  gap: 10px;
}

header nav .nav-tools > button, header nav .nav-tools .minicart-wrapper > button {
  color: var(--color-brand-700);
  background: transparent;
  padding: 5px 10px;
}

header nav .nav-tools button.nav-cart-button {
  background-image: url('../../icons/cart.svg');
  background-repeat: no-repeat;
  background-position: left center;
  padding-left: 27px;
}

header nav .nav-tools button.nav-search-button {
  font-size: 0;
  background-image: url('../../icons/search.svg');
  background-repeat: no-repeat;
  background-position: center;
  padding: 5px 15px;
}

header .nav-search-input {
  position: absolute;
  z-index: 99;
  top: var(--nav-height);
  box-shadow: var(--shape-shadow-2);
  background: var(--color-neutral-50);
  left: 0;
  right: 0;
  padding: 20px;
}

header .nav-search-input.hidden {
  display: none;
}

header .nav-search-input input {
  width: 100%;
  padding: 5px;
}

header .nav-search-input .search_autocomplete .popover-container {
  width: 100%;
}

@media (width >= 1024px) {
  header .nav-search-input {
    left: unset;
    right: 20px;
  }

  header .nav-search-input input {
    min-width: 400px;
  }
}<|MERGE_RESOLUTION|>--- conflicted
+++ resolved
@@ -15,21 +15,12 @@
     'hamburger brand tools' var(--nav-height)
     'sections sections sections' 1fr / auto 1fr auto;
   align-items: center;
-<<<<<<< HEAD
-  gap: 0 32px;
-=======
   gap: 0 24px;
->>>>>>> f6e144df
   margin: auto;
   max-width: 1248px;
   height: var(--nav-height);
-<<<<<<< HEAD
-  padding: 0 16px;
+  padding: 0 24px;
   font-family: var(--type-base-font-family);
-=======
-  padding: 0 24px;
-  font-family: var(--body-font-family);
->>>>>>> f6e144df
 }
 
 header nav[aria-expanded='true'] {
@@ -38,17 +29,7 @@
     'sections sections' 1fr
     'tools tools' var(--nav-height) / auto 1fr;
   overflow-y: auto;
-<<<<<<< HEAD
-  min-height: 100vh;
-}
-
-@media (width >= 600px) {
-  header nav {
-    padding: 0 32px;
-  }
-=======
   min-height: 100dvh;
->>>>>>> f6e144df
 }
 
 @media (width >= 900px) {
@@ -186,12 +167,8 @@
 header nav .nav-sections ul {
   list-style: none;
   padding-left: 0;
-<<<<<<< HEAD
   font: var(--type-body-1-default-font);
   letter-spacing: var(--type-body-1-default-letter-spacing);
-=======
-  font-size: var(--body-font-size-s);
->>>>>>> f6e144df
 }
 
 header nav .nav-sections ul > li {
@@ -264,15 +241,9 @@
     position: absolute;
     left: -24px;
     width: 200px;
-<<<<<<< HEAD
-    margin-top: 12px;
-    padding: 1em;
-    background-color: var(--color-neutral-500);
-=======
     top: 150%;
     padding: 16px;
-    background-color: var(--light-color);
->>>>>>> f6e144df
+    background-color: var(--color-neutral-500);
     white-space: initial;
   }
 
