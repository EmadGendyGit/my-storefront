--- conflicted
+++ resolved
@@ -207,13 +207,8 @@
     content: '';
     display: inline-block;
     position: absolute;
-<<<<<<< HEAD
     top: 0.4rem;
     right: 0.2rem;
-=======
-    top: 0.5em;
-    right: 2px;
->>>>>>> 892e3f02
     transform: rotate(135deg);
     width: 0.6rem;
     height: 0.6rem;
