--- conflicted
+++ resolved
@@ -8,16 +8,12 @@
 import { events } from '@dropins/tools/event-bus.js';
 import { Button } from '@dropins/tools/components.js';
 import { getCookie } from '../../scripts/configs.js';
-<<<<<<< HEAD
-import { CUSTOMER_ACCOUNT_PATH, CUSTOMER_FORGOTPASSWORD_PATH, CUSTOMER_LOGIN_PATH } from '../../scripts/constants.js';
-import { rootLink } from '../../scripts/scripts.js';
-=======
 import {
   CUSTOMER_ACCOUNT_PATH,
   CUSTOMER_FORGOTPASSWORD_PATH,
   CUSTOMER_LOGIN_PATH,
 } from '../../scripts/constants.js';
->>>>>>> e8ae3183
+import { rootLink } from '../../scripts/scripts.js';
 
 const signInFormConfig = {
   renderSignUpLink: true,
