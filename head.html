<meta name="viewport" content="width=device-width, initial-scale=1, maximum-scale=1" />
<script type="speculationrules">
    {
        "prerender": [{
            "where": {
                "href_matches": "/*"
            },
            "eagerness": "moderate"
        }]
    }
</script>
<script type="importmap">
    {
        "imports": {
<<<<<<< HEAD
            "@dropins/storefront-account/": "/scripts/__/__dropins/storefront-account/",
            "@dropins/storefront-auth/": "/scripts/__/__dropins/storefront-auth/",
            "@dropins/storefront-cart/": "/scripts/__/__dropins/storefront-cart/",
            "@dropins/storefront-checkout/": "/scripts/__/__dropins/storefront-checkout/",
            "@dropins/storefront-order/": "/scripts/__/__dropins/storefront-order/",
            "@dropins/storefront-payment-services/": "/scripts/__/__dropins/storefront-payment-services/",
            "@dropins/storefront-pdp/": "/scripts/__/__dropins/storefront-pdp/",
            "@dropins/storefront-wishlist/": "/scripts/__/__dropins/storefront-wishlist/",
            "@dropins/storefront-personalization/": "/scripts/__/__dropins/storefront-personalization/",
            "@dropins/tools/": "/scripts/__/__dropins/tools/"
=======
            "@dropins/storefront-account/": "/scripts/__dropins__/storefront-account/",
            "@dropins/storefront-auth/": "/scripts/__dropins__/storefront-auth/",
            "@dropins/storefront-cart/": "/scripts/__dropins__/storefront-cart/",
            "@dropins/storefront-checkout/": "/scripts/__dropins__/storefront-checkout/",
            "@dropins/storefront-order/": "/scripts/__dropins__/storefront-order/",
            "@dropins/storefront-payment-services/": "/scripts/__dropins__/storefront-payment-services/",
            "@dropins/storefront-pdp/": "/scripts/__dropins__/storefront-pdp/",
            "@dropins/storefront-recommendations/": "/scripts/__dropins__/storefront-recommendations/",
            "@dropins/storefront-wishlist/": "/scripts/__dropins__/storefront-wishlist/",
            "@dropins/storefront-personalization/": "/scripts/__dropins__/storefront-personalization/",
            "@dropins/storefront-product-discovery/": "/scripts/__dropins__/storefront-product-discovery/",
            "@dropins/tools/": "/scripts/__dropins__/tools/"
>>>>>>> 806eb740
        }
    }
</script>

<link rel="stylesheet" href="/styles/styles.css" />

<script type="module">
    if (!(HTMLScriptElement.supports?.('importmap'))) {
        import('/scripts/__/__dropins/tools/shims/importmap.js');
    }
</script>

<script src="/scripts/aem.js" type="module"></script>
<script src="/scripts/scripts.js" type="module"></script>
<script src="/scripts/commerce.js" type="module"></script>

<link rel="modulepreload" href="/scripts/__/__dropins/tools/lib/aem/configs.js" />
<link rel="modulepreload" href="/scripts/initializers/index.js" />
<link rel="modulepreload" href="/scripts/initializers/auth.js" />
<link rel="modulepreload" href="/scripts/initializers/cart.js" />
<link rel="modulepreload" href="/scripts/initializers/wishlist.js" />
<<<<<<< HEAD
<link rel="modulepreload" href="/scripts/__/__dropins/storefront-auth/api.js" />
<link rel="modulepreload" href="/scripts/__/__dropins/tools/event-bus.js" />
<link rel="modulepreload" href="/scripts/__/__dropins/tools/fetch-graphql.js" />
<link rel="modulepreload" href="/scripts/__/__dropins/tools/initializer.js" />
<link rel="modulepreload" href="/scripts/__/__dropins/tools/preact.js" />
<link rel="modulepreload" href="/scripts/__/__dropins/tools/preact-compat.js" />
<link rel="modulepreload" href="/scripts/__/__dropins/tools/preact-hooks.js" />
<link rel="modulepreload" href="/scripts/__/__dropins/tools/components.js" />
=======
<link rel="modulepreload" href="/scripts/initializers/recommendations.js" />
<link rel="modulepreload" href="/scripts/initializers/search.js" />
<link rel="modulepreload" href="/scripts/__dropins__/storefront-auth/api.js" />
<link rel="modulepreload" href="/scripts/__dropins__/tools/event-bus.js" />
<link rel="modulepreload" href="/scripts/__dropins__/tools/fetch-graphql.js" />
<link rel="modulepreload" href="/scripts/__dropins__/tools/initializer.js" />
<link rel="modulepreload" href="/scripts/__dropins__/tools/preact.js" />
<link rel="modulepreload" href="/scripts/__dropins__/tools/preact-compat.js" />
<link rel="modulepreload" href="/scripts/__dropins__/tools/preact-hooks.js" />
<link rel="modulepreload" href="/scripts/__dropins__/tools/components.js" />
>>>>>>> 806eb740
<|MERGE_RESOLUTION|>--- conflicted
+++ resolved
@@ -12,18 +12,6 @@
 <script type="importmap">
     {
         "imports": {
-<<<<<<< HEAD
-            "@dropins/storefront-account/": "/scripts/__/__dropins/storefront-account/",
-            "@dropins/storefront-auth/": "/scripts/__/__dropins/storefront-auth/",
-            "@dropins/storefront-cart/": "/scripts/__/__dropins/storefront-cart/",
-            "@dropins/storefront-checkout/": "/scripts/__/__dropins/storefront-checkout/",
-            "@dropins/storefront-order/": "/scripts/__/__dropins/storefront-order/",
-            "@dropins/storefront-payment-services/": "/scripts/__/__dropins/storefront-payment-services/",
-            "@dropins/storefront-pdp/": "/scripts/__/__dropins/storefront-pdp/",
-            "@dropins/storefront-wishlist/": "/scripts/__/__dropins/storefront-wishlist/",
-            "@dropins/storefront-personalization/": "/scripts/__/__dropins/storefront-personalization/",
-            "@dropins/tools/": "/scripts/__/__dropins/tools/"
-=======
             "@dropins/storefront-account/": "/scripts/__dropins__/storefront-account/",
             "@dropins/storefront-auth/": "/scripts/__dropins__/storefront-auth/",
             "@dropins/storefront-cart/": "/scripts/__dropins__/storefront-cart/",
@@ -36,7 +24,6 @@
             "@dropins/storefront-personalization/": "/scripts/__dropins__/storefront-personalization/",
             "@dropins/storefront-product-discovery/": "/scripts/__dropins__/storefront-product-discovery/",
             "@dropins/tools/": "/scripts/__dropins__/tools/"
->>>>>>> 806eb740
         }
     }
 </script>
@@ -58,16 +45,6 @@
 <link rel="modulepreload" href="/scripts/initializers/auth.js" />
 <link rel="modulepreload" href="/scripts/initializers/cart.js" />
 <link rel="modulepreload" href="/scripts/initializers/wishlist.js" />
-<<<<<<< HEAD
-<link rel="modulepreload" href="/scripts/__/__dropins/storefront-auth/api.js" />
-<link rel="modulepreload" href="/scripts/__/__dropins/tools/event-bus.js" />
-<link rel="modulepreload" href="/scripts/__/__dropins/tools/fetch-graphql.js" />
-<link rel="modulepreload" href="/scripts/__/__dropins/tools/initializer.js" />
-<link rel="modulepreload" href="/scripts/__/__dropins/tools/preact.js" />
-<link rel="modulepreload" href="/scripts/__/__dropins/tools/preact-compat.js" />
-<link rel="modulepreload" href="/scripts/__/__dropins/tools/preact-hooks.js" />
-<link rel="modulepreload" href="/scripts/__/__dropins/tools/components.js" />
-=======
 <link rel="modulepreload" href="/scripts/initializers/recommendations.js" />
 <link rel="modulepreload" href="/scripts/initializers/search.js" />
 <link rel="modulepreload" href="/scripts/__dropins__/storefront-auth/api.js" />
@@ -77,5 +54,4 @@
 <link rel="modulepreload" href="/scripts/__dropins__/tools/preact.js" />
 <link rel="modulepreload" href="/scripts/__dropins__/tools/preact-compat.js" />
 <link rel="modulepreload" href="/scripts/__dropins__/tools/preact-hooks.js" />
-<link rel="modulepreload" href="/scripts/__dropins__/tools/components.js" />
->>>>>>> 806eb740
+<link rel="modulepreload" href="/scripts/__dropins__/tools/components.js" />