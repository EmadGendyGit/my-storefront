<meta name="viewport" content="width=device-width, initial-scale=1, maximum-scale=1" />
<script type="speculationrules">
    {
        "prerender": [{
            "where": {
                "href_matches": "/*"
            },
            "eagerness": "moderate"
        }]
    }
</script>
<script type="importmap">
    {
        "imports": {
<<<<<<< HEAD
            "@dropins/storefront-account/": "/scripts/__/__dropins/storefront-account/",
            "@dropins/storefront-auth/": "/scripts/__/__dropins/storefront-auth/",
            "@dropins/storefront-cart/": "/scripts/__/__dropins/storefront-cart/",
            "@dropins/storefront-checkout/": "/scripts/__/__dropins/storefront-checkout/",
            "@dropins/storefront-order/": "/scripts/__/__dropins/storefront-order/",
            "@dropins/storefront-payment-services/": "/scripts/__/__dropins/storefront-payment-services/",
            "@dropins/storefront-pdp/": "/scripts/__/__dropins/storefront-pdp/",
            "@dropins/storefront-wishlist/": "/scripts/__/__dropins/storefront-wishlist/",
            "@dropins/tools/": "/scripts/__/__dropins/tools/"
=======
            "@dropins/storefront-account/": "/scripts/__dropins__/storefront-account/",
            "@dropins/storefront-auth/": "/scripts/__dropins__/storefront-auth/",
            "@dropins/storefront-cart/": "/scripts/__dropins__/storefront-cart/",
            "@dropins/storefront-checkout/": "/scripts/__dropins__/storefront-checkout/",
            "@dropins/storefront-order/": "/scripts/__dropins__/storefront-order/",
            "@dropins/storefront-payment-services/": "/scripts/__dropins__/storefront-payment-services/",
            "@dropins/storefront-pdp/": "/scripts/__dropins__/storefront-pdp/",
            "@dropins/storefront-wishlist/": "/scripts/__dropins__/storefront-wishlist/",
            "@dropins/storefront-personalization/": "/scripts/__dropins__/storefront-personalization/",
            "@dropins/tools/": "/scripts/__dropins__/tools/"
>>>>>>> 53d358ff
        }
    }
</script>

<link rel="stylesheet" href="/styles/styles.css" />

<script type="module">
    if (!(HTMLScriptElement.supports?.('importmap'))) {
        import('/scripts/__/__dropins/tools/shims/importmap.js');
    }
</script>

<script src="/scripts/aem.js" type="module"></script>
<script src="/scripts/scripts.js" type="module"></script>
<script src="/scripts/commerce.js" type="module"></script>

<link rel="modulepreload" href="/scripts/__dropins__/tools/lib/aem/configs.js" />
<link rel="modulepreload" href="/scripts/initializers/index.js" />
<link rel="modulepreload" href="/scripts/initializers/auth.js" />
<link rel="modulepreload" href="/scripts/initializers/cart.js" />
<link rel="modulepreload" href="/scripts/initializers/wishlist.js" />
<link rel="modulepreload" href="/scripts/__/__dropins/storefront-auth/api.js" />
<link rel="modulepreload" href="/scripts/__/__dropins/tools/event-bus.js" />
<link rel="modulepreload" href="/scripts/__/__dropins/tools/fetch-graphql.js" />
<link rel="modulepreload" href="/scripts/__/__dropins/tools/initializer.js" />
<link rel="modulepreload" href="/scripts/__/__dropins/tools/preact.js" />
<link rel="modulepreload" href="/scripts/__/__dropins/tools/preact-compat.js" />
<link rel="modulepreload" href="/scripts/__/__dropins/tools/preact-hooks.js" />
<link rel="modulepreload" href="/scripts/__/__dropins/tools/components.js" /><|MERGE_RESOLUTION|>--- conflicted
+++ resolved
@@ -12,17 +12,6 @@
 <script type="importmap">
     {
         "imports": {
-<<<<<<< HEAD
-            "@dropins/storefront-account/": "/scripts/__/__dropins/storefront-account/",
-            "@dropins/storefront-auth/": "/scripts/__/__dropins/storefront-auth/",
-            "@dropins/storefront-cart/": "/scripts/__/__dropins/storefront-cart/",
-            "@dropins/storefront-checkout/": "/scripts/__/__dropins/storefront-checkout/",
-            "@dropins/storefront-order/": "/scripts/__/__dropins/storefront-order/",
-            "@dropins/storefront-payment-services/": "/scripts/__/__dropins/storefront-payment-services/",
-            "@dropins/storefront-pdp/": "/scripts/__/__dropins/storefront-pdp/",
-            "@dropins/storefront-wishlist/": "/scripts/__/__dropins/storefront-wishlist/",
-            "@dropins/tools/": "/scripts/__/__dropins/tools/"
-=======
             "@dropins/storefront-account/": "/scripts/__dropins__/storefront-account/",
             "@dropins/storefront-auth/": "/scripts/__dropins__/storefront-auth/",
             "@dropins/storefront-cart/": "/scripts/__dropins__/storefront-cart/",
@@ -33,7 +22,6 @@
             "@dropins/storefront-wishlist/": "/scripts/__dropins__/storefront-wishlist/",
             "@dropins/storefront-personalization/": "/scripts/__dropins__/storefront-personalization/",
             "@dropins/tools/": "/scripts/__dropins__/tools/"
->>>>>>> 53d358ff
         }
     }
 </script>
