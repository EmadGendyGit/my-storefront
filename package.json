{
  "name": "@adobe/aem-boilerplate",
  "private": true,
  "version": "1.3.0",
  "description": "Starter project for Adobe Helix",
  "scripts": {
    "lint:js": "eslint .",
    "lint:css": "stylelint blocks/**/*.css styles/*.css",
    "lint": "npm run lint:js && npm run lint:css",
    "start": "aem up --print-index",
    "postinstall": "rm -rf scripts/dropins && cp -R node_modules/@dropins scripts/dropins && find scripts/dropins -type f -name \"package.json\" -exec rm {} \\;"
  },
  "repository": {
    "type": "git",
    "url": "git+https://github.com/adobe/aem-boilerplate.git"
  },
  "author": "Adobe",
  "license": "Apache License 2.0",
  "bugs": {
    "url": "https://github.com/adobe/aem-boilerplate/issues"
  },
  "homepage": "https://github.com/adobe/aem-boilerplate#readme",
  "devDependencies": {
    "@adobe/aem-cli": "^16.1.3",
    "@babel/core": "7.23.7",
    "@babel/eslint-parser": "7.23.3",
    "@esm-bundle/chai": "4.3.4-fix.0",
    "chai": "5.0.0",
    "eslint": "8.56.0",
    "eslint-config-airbnb-base": "15.0.0",
    "eslint-plugin-import": "2.29.1",
    "stylelint": "16.1.0",
    "stylelint-config-standard": "36.0.0"
  },
  "dependencies": {
<<<<<<< HEAD
    "@dropins/adyen-checkout-extension": "^0.1.0",
    "@dropins/elsie": "0.14.0",
    "@dropins/storefront-checkout": "~0.1.0-alpha9",
    "@dropins/storefront-cart": "~0.1.0-alpha2",
=======
    "@dropins/elsie": "^0.10.0",
    "@dropins/storefront-checkout": "~0.1.0-alpha10",
>>>>>>> e7d197f4
    "@dropins/storefront-order-confirmation": "~0.1.0-alpha6",
    "@dropins/storefront-pdp": "^0.2.1"
  }
}<|MERGE_RESOLUTION|>--- conflicted
+++ resolved
@@ -33,15 +33,9 @@
     "stylelint-config-standard": "36.0.0"
   },
   "dependencies": {
-<<<<<<< HEAD
-    "@dropins/adyen-checkout-extension": "^0.1.0",
-    "@dropins/elsie": "0.14.0",
-    "@dropins/storefront-checkout": "~0.1.0-alpha9",
+    "@dropins/elsie": "^0.10.0",
     "@dropins/storefront-cart": "~0.1.0-alpha2",
-=======
-    "@dropins/elsie": "^0.10.0",
     "@dropins/storefront-checkout": "~0.1.0-alpha10",
->>>>>>> e7d197f4
     "@dropins/storefront-order-confirmation": "~0.1.0-alpha6",
     "@dropins/storefront-pdp": "^0.2.1"
   }
