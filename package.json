{
  "name": "@adobe/aem-boilerplate",
  "private": true,
  "version": "1.3.0",
  "description": "Starter project for Adobe Helix",
  "scripts": {
    "lint:js": "eslint .",
    "lint:css": "stylelint blocks/**/*.css styles/*.css",
    "lint": "npm run lint:js && npm run lint:css",
    "start": "aem up --print-index",
    "install:dropins": "node build.mjs && node postinstall.js",
    "postinstall": "npm run install:dropins",
    "postupdate": "npm run install:dropins"
  },
  "repository": {
    "type": "git",
    "url": "git+https://github.com/adobe/aem-boilerplate.git"
  },
  "author": "Adobe",
  "license": "Apache License 2.0",
  "bugs": {
    "url": "https://github.com/adobe/aem-boilerplate/issues"
  },
  "homepage": "https://github.com/adobe/aem-boilerplate#readme",
  "devDependencies": {
    "@adobe/aem-cli": "^16.5.8",
    "@babel/eslint-parser": "7.25.9",
    "@dropins/build-tools": "0.1.0",
    "eslint": "8.57.1",
    "eslint-config-airbnb-base": "15.0.0",
    "eslint-plugin-import": "2.31.0",
    "stylelint": "16.10.0",
    "stylelint-config-standard": "36.0.1"
  },
  "dependencies": {
    "@adobe/magento-storefront-event-collector": "^1.8.0",
    "@adobe/magento-storefront-events-sdk": "^1.8.0",
    "@dropins/storefront-account": "0.1.0-alpha17",
    "@dropins/storefront-auth": "0.0.1-alpha25",
    "@dropins/storefront-cart": "0.8.0",
    "@dropins/storefront-checkout": "0.1.0-alpha49",
<<<<<<< HEAD
    "@dropins/storefront-order": "0.1.0-alpha14",
=======
    "@dropins/storefront-order": "0.1.0-alpha15",
>>>>>>> ceaa1e86
    "@dropins/storefront-order-confirmation": "0.1.0-alpha33",
    "@dropins/storefront-pdp": "0.4.0",
    "@dropins/tools": "^0.35.0-alpha002"
  }
}<|MERGE_RESOLUTION|>--- conflicted
+++ resolved
@@ -39,11 +39,7 @@
     "@dropins/storefront-auth": "0.0.1-alpha25",
     "@dropins/storefront-cart": "0.8.0",
     "@dropins/storefront-checkout": "0.1.0-alpha49",
-<<<<<<< HEAD
-    "@dropins/storefront-order": "0.1.0-alpha14",
-=======
     "@dropins/storefront-order": "0.1.0-alpha15",
->>>>>>> ceaa1e86
     "@dropins/storefront-order-confirmation": "0.1.0-alpha33",
     "@dropins/storefront-pdp": "0.4.0",
     "@dropins/tools": "^0.35.0-alpha002"
