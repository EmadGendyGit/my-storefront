{
  "name": "@adobe/aem-boilerplate-commerce",
  "private": true,
  "version": "1.0.0",
  "description": "Starter project for Adobe Commerce on Edge Delivery Services",
  "scripts": {
    "lint:js": "eslint .",
    "lint:css": "stylelint blocks/**/*.css styles/*.css",
    "lint": "npm run lint:js && npm run lint:css",
    "start": "aem up --print-index",
    "install:dropins": "node build.mjs && node postinstall.js",
    "postinstall": "npm run install:dropins",
    "postupdate": "npm run install:dropins"
  },
  "repository": {
    "type": "git",
    "url": "git+https://github.com/hlxsites/aem-boilerplate-commerce.git"
  },
  "author": "Adobe",
  "license": "Apache License 2.0",
  "bugs": {
    "url": "https://github.com/hlxsites/aem-boilerplate-commerce/issues"
  },
  "homepage": "https://github.com/hlxsites/aem-boilerplate-commerce#readme",
  "devDependencies": {
    "@adobe/aem-cli": "^16.5.8",
    "@babel/eslint-parser": "7.25.9",
    "@dropins/build-tools": "0.2.0",
    "eslint": "8.57.1",
    "eslint-config-airbnb-base": "15.0.0",
    "eslint-plugin-import": "2.31.0",
    "stylelint": "16.12.0",
    "stylelint-config-standard": "36.0.1"
  },
  "dependencies": {
    "@adobe/magento-storefront-event-collector": "^1.8.0",
    "@adobe/magento-storefront-events-sdk": "^1.8.0",
<<<<<<< HEAD
    "@dropins/storefront-account": "~1.0.2",
    "@dropins/storefront-auth": "~1.0.2",
    "@dropins/storefront-cart": "~1.0.3-alpha2",
    "@dropins/storefront-checkout": "~1.0.0",
    "@dropins/storefront-order": "~1.0.2",
=======
    "@dropins/storefront-account": "~1.0.3",
    "@dropins/storefront-auth": "~1.0.3",
    "@dropins/storefront-cart": "~1.0.2",
    "@dropins/storefront-checkout": "~1.1.0",
    "@dropins/storefront-order": "~1.0.4",
    "@dropins/storefront-payment-services": "~1.0.1",
>>>>>>> da10e1f6
    "@dropins/storefront-pdp": "~1.0.0",
    "@dropins/tools": "^0.40.0"
  }
}<|MERGE_RESOLUTION|>--- conflicted
+++ resolved
@@ -35,20 +35,12 @@
   "dependencies": {
     "@adobe/magento-storefront-event-collector": "^1.8.0",
     "@adobe/magento-storefront-events-sdk": "^1.8.0",
-<<<<<<< HEAD
-    "@dropins/storefront-account": "~1.0.2",
-    "@dropins/storefront-auth": "~1.0.2",
-    "@dropins/storefront-cart": "~1.0.3-alpha2",
-    "@dropins/storefront-checkout": "~1.0.0",
-    "@dropins/storefront-order": "~1.0.2",
-=======
     "@dropins/storefront-account": "~1.0.3",
     "@dropins/storefront-auth": "~1.0.3",
-    "@dropins/storefront-cart": "~1.0.2",
+    "@dropins/storefront-cart": "~1.0.3-alpha2",
     "@dropins/storefront-checkout": "~1.1.0",
     "@dropins/storefront-order": "~1.0.4",
     "@dropins/storefront-payment-services": "~1.0.1",
->>>>>>> da10e1f6
     "@dropins/storefront-pdp": "~1.0.0",
     "@dropins/tools": "^0.40.0"
   }
