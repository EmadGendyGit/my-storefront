{
  "name": "@adobe/aem-boilerplate-commerce",
  "private": true,
  "version": "1.0.0",
  "description": "Starter project for Adobe Commerce on Edge Delivery Services",
  "scripts": {
    "lint:js": "eslint .",
    "lint:css": "stylelint blocks/**/*.css styles/*.css",
    "lint": "npm run lint:js && npm run lint:css",
    "start": "aem up",
    "install:dropins": "node build.mjs && node postinstall.js",
    "postinstall": "npm run install:dropins",
    "postupdate": "npm run install:dropins"
  },
  "repository": {
    "type": "git",
    "url": "git+https://github.com/hlxsites/aem-boilerplate-commerce.git"
  },
  "author": "Adobe",
  "license": "Apache License 2.0",
  "bugs": {
    "url": "https://github.com/hlxsites/aem-boilerplate-commerce/issues"
  },
  "homepage": "https://github.com/hlxsites/aem-boilerplate-commerce#readme",
  "devDependencies": {
    "@adobe/aem-cli": "^16.5.8",
    "@babel/eslint-parser": "7.25.9",
    "@dropins/build-tools": "1.0.1-beta1",
    "eslint": "8.57.1",
    "eslint-config-airbnb-base": "15.0.0",
    "eslint-plugin-import": "2.31.0",
    "stylelint": "16.12.0",
    "stylelint-config-standard": "36.0.1"
  },
  "dependencies": {
    "@adobe/magento-storefront-event-collector": "^1.8.0",
    "@adobe/magento-storefront-events-sdk": "^1.8.0",
    "@dropins/storefront-account": "~1.0.6",
    "@dropins/storefront-auth": "~2.0.2",
    "@dropins/storefront-cart": "~1.3.0",
    "@dropins/storefront-checkout": "~2.0.0-beta3",
    "@dropins/storefront-order": "~1.1.0",
    "@dropins/storefront-payment-services": "~1.0.1",
    "@dropins/storefront-pdp": "1.2.0-beta3",
<<<<<<< HEAD
    "@dropins/storefront-wishlist": "^0.2.3-alpha",
    "@dropins/tools": "1.3.0-beta1"
=======
    "@dropins/storefront-wishlist": "^0.2.1-alpha",
    "@dropins/storefront-personalization": "~1.0.0-beta1",
    "@dropins/tools": "1.3.0-alpha15"
>>>>>>> af036039
  }
}<|MERGE_RESOLUTION|>--- conflicted
+++ resolved
@@ -42,13 +42,8 @@
     "@dropins/storefront-order": "~1.1.0",
     "@dropins/storefront-payment-services": "~1.0.1",
     "@dropins/storefront-pdp": "1.2.0-beta3",
-<<<<<<< HEAD
     "@dropins/storefront-wishlist": "^0.2.3-alpha",
-    "@dropins/tools": "1.3.0-beta1"
-=======
-    "@dropins/storefront-wishlist": "^0.2.1-alpha",
-    "@dropins/storefront-personalization": "~1.0.0-beta1",
-    "@dropins/tools": "1.3.0-alpha15"
->>>>>>> af036039
+    "@dropins/tools": "1.3.0-beta1",
+    "@dropins/storefront-personalization": "~1.0.0-beta1"
   }
 }