{
  "name": "@adobe/aem-boilerplate",
  "private": true,
  "version": "1.3.0",
  "description": "Starter project for Adobe Helix",
  "scripts": {
    "lint:js": "eslint .",
    "lint:css": "stylelint blocks/**/*.css styles/*.css",
    "lint": "npm run lint:js && npm run lint:css",
    "semantic-release": "semantic-release --debug",
    "start": "aem up --print-index",
    "postinstall": "rm -rf scripts/dropins && cp -R node_modules/@dropins scripts/dropins && find scripts/dropins -type f -name \"package.json\" -exec rm {} \\;"
  },
  "repository": {
    "type": "git",
    "url": "git+https://github.com/adobe/aem-boilerplate.git"
  },
  "author": "Adobe",
  "license": "Apache License 2.0",
  "bugs": {
    "url": "https://github.com/adobe/aem-boilerplate/issues"
  },
  "homepage": "https://github.com/adobe/aem-boilerplate#readme",
  "devDependencies": {
    "@adobe/aem-cli": "^16.0.3",
    "@esm-bundle/chai": "4.3.4-fix.0",
    "@semantic-release/changelog": "6.0.3",
    "@semantic-release/exec": "6.0.3",
    "@semantic-release/git": "10.0.1",
    "semantic-release": "22.0.8",
    "@babel/core": "7.23.5",
    "@babel/eslint-parser": "7.23.3",
    "chai": "4.3.7",
    "eslint": "8.54.0",
    "eslint-config-airbnb-base": "15.0.0",
    "eslint-plugin-import": "2.29.0",
<<<<<<< HEAD
    "stylelint": "15.2.0",
    "stylelint-config-standard": "30.0.1"
  },
  "dependencies": {
    "@dropins/adyen-checkout-extension": "^0.1.0",
    "@dropins/elsie": "^0.10.0",
    "@dropins/storefront-checkout": "~0.1.0-alpha7"
=======
    "stylelint": "15.11.0",
    "stylelint-config-standard": "34.0.0"
>>>>>>> f43a7b20
  }
}<|MERGE_RESOLUTION|>--- conflicted
+++ resolved
@@ -34,17 +34,12 @@
     "eslint": "8.54.0",
     "eslint-config-airbnb-base": "15.0.0",
     "eslint-plugin-import": "2.29.0",
-<<<<<<< HEAD
-    "stylelint": "15.2.0",
-    "stylelint-config-standard": "30.0.1"
+    "stylelint": "15.11.0",
+    "stylelint-config-standard": "34.0.0"
   },
   "dependencies": {
     "@dropins/adyen-checkout-extension": "^0.1.0",
     "@dropins/elsie": "^0.10.0",
     "@dropins/storefront-checkout": "~0.1.0-alpha7"
-=======
-    "stylelint": "15.11.0",
-    "stylelint-config-standard": "34.0.0"
->>>>>>> f43a7b20
   }
 }