--- conflicted
+++ resolved
@@ -35,19 +35,11 @@
   "dependencies": {
     "@adobe/magento-storefront-event-collector": "^1.8.0",
     "@adobe/magento-storefront-events-sdk": "^1.8.0",
-<<<<<<< HEAD
-    "@dropins/storefront-account": "0.1.0-alpha20",
-    "@dropins/storefront-auth": "0.0.1-alpha25",
-    "@dropins/storefront-cart": "0.10.0",
-    "@dropins/storefront-checkout": "1.0.0-beta1",
-    "@dropins/storefront-order": "0.1.0-alpha26",
-=======
     "@dropins/storefront-account": "1.0.0-beta3",
     "@dropins/storefront-auth": "1.0.0-beta2",
     "@dropins/storefront-cart": "1.0.0-beta2",
-    "@dropins/storefront-checkout": "0.1.0-alpha61",
+    "@dropins/storefront-checkout": "1.0.0-beta1",
     "@dropins/storefront-order": "1.0.0-beta2",
->>>>>>> 4f646ddc
     "@dropins/storefront-pdp": "1.0.0-beta3",
     "@dropins/tools": "^0.37.0"
   }
