--- conflicted
+++ resolved
@@ -36,19 +36,11 @@
   "dependencies": {
     "@adobe/magento-storefront-event-collector": "^1.8.0",
     "@adobe/magento-storefront-events-sdk": "^1.8.0",
-<<<<<<< HEAD
     "@dropins/storefront-account": "~1.0.7-beta2",
-    "@dropins/storefront-auth": "~2.0.2",
+    "@dropins/storefront-auth": "~2.0.3",
     "@dropins/storefront-cart": "1.4.0-beta2",
     "@dropins/storefront-checkout": "~2.0.0-beta4",
     "@dropins/storefront-order": "~1.2.0-beta1",
-=======
-    "@dropins/storefront-account": "~1.0.4",
-    "@dropins/storefront-auth": "~2.0.3",
-    "@dropins/storefront-cart": "~1.3.0",
-    "@dropins/storefront-checkout": "~1.3.0",
-    "@dropins/storefront-order": "~1.1.0",
->>>>>>> 53fb1944
     "@dropins/storefront-payment-services": "~1.0.1",
     "@dropins/storefront-pdp": "1.2.0-beta3",
     "@dropins/storefront-recommendations": "^0.1.0-beta1",
