{
  "name": "@adobe/aem-boilerplate",
  "private": true,
  "version": "1.3.0",
  "description": "Starter project for Adobe Helix",
  "scripts": {
    "lint:js": "eslint .",
    "lint:css": "stylelint blocks/**/*.css styles/*.css",
    "lint": "npm run lint:js && npm run lint:css",
    "start": "aem up --print-index",
    "install:dropins": "node build.mjs && node postinstall.js",
    "postinstall": "npm run install:dropins",
    "postupdate": "npm run install:dropins"
  },
  "repository": {
    "type": "git",
    "url": "git+https://github.com/adobe/aem-boilerplate.git"
  },
  "author": "Adobe",
  "license": "Apache License 2.0",
  "bugs": {
    "url": "https://github.com/adobe/aem-boilerplate/issues"
  },
  "homepage": "https://github.com/adobe/aem-boilerplate#readme",
  "devDependencies": {
    "@adobe/aem-cli": "^16.5.8",
    "@babel/eslint-parser": "7.25.9",
    "@dropins/build-tools": "0.1.0",
    "eslint": "8.57.1",
    "eslint-config-airbnb-base": "15.0.0",
    "eslint-plugin-import": "2.31.0",
    "stylelint": "16.10.0",
    "stylelint-config-standard": "36.0.1"
  },
  "dependencies": {
    "@adobe/magento-storefront-event-collector": "^1.8.0",
    "@adobe/magento-storefront-events-sdk": "^1.8.0",
    "@dropins/storefront-account": "0.1.0-alpha20",
    "@dropins/storefront-auth": "0.0.1-alpha25",
    "@dropins/storefront-cart": "0.10.0",
    "@dropins/storefront-checkout": "0.1.0-alpha53",
    "@dropins/storefront-order": "0.1.0-alpha21",
    "@dropins/storefront-pdp": "0.4.0",
<<<<<<< HEAD
    "@dropins/tools": "0.36.0-alpha1"
=======
    "@dropins/tools": "^0.36.0"
>>>>>>> d9b00554
  }
}<|MERGE_RESOLUTION|>--- conflicted
+++ resolved
@@ -41,10 +41,6 @@
     "@dropins/storefront-checkout": "0.1.0-alpha53",
     "@dropins/storefront-order": "0.1.0-alpha21",
     "@dropins/storefront-pdp": "0.4.0",
-<<<<<<< HEAD
-    "@dropins/tools": "0.36.0-alpha1"
-=======
     "@dropins/tools": "^0.36.0"
->>>>>>> d9b00554
   }
 }