{
  "name": "@adobe/aem-boilerplate",
  "private": true,
  "version": "1.3.0",
  "description": "Starter project for Adobe Helix",
  "scripts": {
    "lint:js": "eslint .",
    "lint:css": "stylelint blocks/**/*.css styles/*.css",
    "lint": "npm run lint:js && npm run lint:css",
<<<<<<< HEAD
    "semantic-release": "semantic-release --debug",
    "start": "aem up --print-index",
    "postinstall": "rm -rf scripts/dropins && cp -R node_modules/@dropins scripts/dropins && find scripts/dropins -type f -name \"package.json\" -exec rm {} \\;"
=======
    "start": "aem up --print-index"
>>>>>>> c6bba240
  },
  "repository": {
    "type": "git",
    "url": "git+https://github.com/adobe/aem-boilerplate.git"
  },
  "author": "Adobe",
  "license": "Apache License 2.0",
  "bugs": {
    "url": "https://github.com/adobe/aem-boilerplate/issues"
  },
  "homepage": "https://github.com/adobe/aem-boilerplate#readme",
  "devDependencies": {
    "@adobe/aem-cli": "^16.1.3",
    "@babel/core": "7.23.7",
    "@babel/eslint-parser": "7.23.3",
<<<<<<< HEAD
    "@esm-bundle/chai": "4.3.4-fix.0",
    "@semantic-release/changelog": "6.0.3",
    "@semantic-release/exec": "6.0.3",
    "@semantic-release/git": "10.0.1",
=======
>>>>>>> c6bba240
    "chai": "5.0.0",
    "eslint": "8.56.0",
    "eslint-config-airbnb-base": "15.0.0",
    "eslint-plugin-import": "2.29.1",
    "semantic-release": "23.0.0",
    "stylelint": "16.1.0",
    "stylelint-config-standard": "36.0.0"
  },
  "dependencies": {
    "@dropins/adyen-checkout-extension": "^0.1.0",
    "@dropins/elsie": "^0.10.0",
    "@dropins/storefront-checkout": "~0.1.0-alpha10",
    "@dropins/storefront-order-confirmation": "~0.1.0-alpha6",
    "@dropins/storefront-pdp": "^0.2.1"
  }
}<|MERGE_RESOLUTION|>--- conflicted
+++ resolved
@@ -7,13 +7,8 @@
     "lint:js": "eslint .",
     "lint:css": "stylelint blocks/**/*.css styles/*.css",
     "lint": "npm run lint:js && npm run lint:css",
-<<<<<<< HEAD
-    "semantic-release": "semantic-release --debug",
     "start": "aem up --print-index",
     "postinstall": "rm -rf scripts/dropins && cp -R node_modules/@dropins scripts/dropins && find scripts/dropins -type f -name \"package.json\" -exec rm {} \\;"
-=======
-    "start": "aem up --print-index"
->>>>>>> c6bba240
   },
   "repository": {
     "type": "git",
@@ -29,18 +24,11 @@
     "@adobe/aem-cli": "^16.1.3",
     "@babel/core": "7.23.7",
     "@babel/eslint-parser": "7.23.3",
-<<<<<<< HEAD
     "@esm-bundle/chai": "4.3.4-fix.0",
-    "@semantic-release/changelog": "6.0.3",
-    "@semantic-release/exec": "6.0.3",
-    "@semantic-release/git": "10.0.1",
-=======
->>>>>>> c6bba240
     "chai": "5.0.0",
     "eslint": "8.56.0",
     "eslint-config-airbnb-base": "15.0.0",
     "eslint-plugin-import": "2.29.1",
-    "semantic-release": "23.0.0",
     "stylelint": "16.1.0",
     "stylelint-config-standard": "36.0.0"
   },
