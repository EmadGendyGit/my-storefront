--- conflicted
+++ resolved
@@ -8,13 +8,9 @@
     "lint:css": "stylelint blocks/**/*.css styles/*.css",
     "lint": "npm run lint:js && npm run lint:css",
     "start": "aem up --print-index",
-<<<<<<< HEAD
     "install:dropins": "node postinstall.js",
     "postinstall": "npm run install:dropins",
     "postupdate": "npm run install:dropins"
-=======
-    "postinstall": "node postinstall.js"
->>>>>>> e86b5adc
   },
   "repository": {
     "type": "git",
@@ -28,33 +24,23 @@
   "homepage": "https://github.com/adobe/aem-boilerplate#readme",
   "devDependencies": {
     "@adobe/aem-cli": "^16.1.3",
-<<<<<<< HEAD
-    "@babel/core": "7.23.7",
-    "@babel/eslint-parser": "7.23.3",
-    "@esm-bundle/chai": "4.3.4-fix.0",
-    "chai": "5.0.0",
-    "eslint": "8.56.0",
-=======
     "@babel/core": "7.24.0",
     "@babel/eslint-parser": "7.23.10",
+    "@esm-bundle/chai": "4.3.4-fix.0",
     "chai": "5.1.0",
     "eslint": "8.57.0",
->>>>>>> e86b5adc
     "eslint-config-airbnb-base": "15.0.0",
     "eslint-plugin-import": "2.29.1",
     "stylelint": "16.2.1",
     "stylelint-config-standard": "36.0.0"
   },
   "dependencies": {
-<<<<<<< HEAD
+    "@adobe/magento-storefront-event-collector": "^1.7.1",
+    "@adobe/magento-storefront-events-sdk": "^1.7.1",
     "@dropins/storefront-cart": "0.1.0-alpha12",
     "@dropins/storefront-checkout": "0.1.0-alpha23",
     "@dropins/storefront-order-confirmation": "0.1.0-alpha14",
     "@dropins/storefront-pdp": "0.2.2-alpha14",
     "@dropins/tools": "0.18.0"
-=======
-    "@adobe/magento-storefront-event-collector": "^1.7.1",
-    "@adobe/magento-storefront-events-sdk": "^1.7.1"
->>>>>>> e86b5adc
   }
 }