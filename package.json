--- conflicted
+++ resolved
@@ -8,12 +8,8 @@
     "lint:css": "stylelint blocks/**/*.css styles/*.css",
     "lint": "npm run lint:js && npm run lint:css",
     "semantic-release": "semantic-release --debug",
-<<<<<<< HEAD
     "start": "aem up --print-index",
     "postinstall": "rm -rf scripts/dropins && cp -R node_modules/@dropins scripts/dropins && find scripts/dropins -type f -name \"package.json\" -exec rm {} \\;"
-=======
-    "start": "aem up --print-index"
->>>>>>> dd12fa5d
   },
   "repository": {
     "type": "git",
@@ -26,21 +22,20 @@
   },
   "homepage": "https://github.com/adobe/aem-boilerplate#readme",
   "devDependencies": {
-<<<<<<< HEAD
-    "@adobe/aem-cli": "^16.0.3",
-    "@babel/core": "7.23.5",
+    "@adobe/aem-cli": "^16.1.3",
+    "@babel/core": "7.23.7",
     "@babel/eslint-parser": "7.23.3",
     "@esm-bundle/chai": "4.3.4-fix.0",
     "@semantic-release/changelog": "6.0.3",
     "@semantic-release/exec": "6.0.3",
     "@semantic-release/git": "10.0.1",
-    "chai": "4.3.7",
-    "eslint": "8.54.0",
+    "semantic-release": "23.0.0",
+    "chai": "5.0.0",
+    "eslint": "8.56.0",
     "eslint-config-airbnb-base": "15.0.0",
-    "eslint-plugin-import": "2.29.0",
-    "semantic-release": "22.0.8",
-    "stylelint": "15.11.0",
-    "stylelint-config-standard": "34.0.0"
+    "eslint-plugin-import": "2.29.1",
+    "stylelint": "16.1.0",
+    "stylelint-config-standard": "36.0.0"
   },
   "dependencies": {
     "@dropins/adyen-checkout-extension": "^0.1.0",
@@ -48,20 +43,5 @@
     "@dropins/storefront-checkout": "~0.1.0-alpha8",
     "@dropins/storefront-order-confirmation": "~0.1.0-alpha6",
     "@dropins/storefront-pdp": "^0.2.1"
-=======
-    "@adobe/aem-cli": "^16.1.3",
-    "@semantic-release/changelog": "6.0.3",
-    "@semantic-release/exec": "6.0.3",
-    "@semantic-release/git": "10.0.1",
-    "semantic-release": "23.0.0",
-    "@babel/core": "7.23.7",
-    "@babel/eslint-parser": "7.23.3",
-    "chai": "5.0.0",
-    "eslint": "8.56.0",
-    "eslint-config-airbnb-base": "15.0.0",
-    "eslint-plugin-import": "2.29.1",
-    "stylelint": "16.1.0",
-    "stylelint-config-standard": "36.0.0"
->>>>>>> dd12fa5d
   }
 }