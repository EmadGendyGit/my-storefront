{
  "name": "@adobe/aem-boilerplate",
  "private": true,
  "version": "1.3.0",
  "description": "Starter project for Adobe Helix",
  "scripts": {
    "lint:js": "eslint .",
    "lint:css": "stylelint blocks/**/*.css styles/*.css",
    "lint": "npm run lint:js && npm run lint:css",
    "start": "aem up --print-index",
    "install:dropins": "node postinstall.js",
    "postinstall": "npm run install:dropins",
    "postupdate": "npm run install:dropins"
  },
  "repository": {
    "type": "git",
    "url": "git+https://github.com/adobe/aem-boilerplate.git"
  },
  "author": "Adobe",
  "license": "Apache License 2.0",
  "bugs": {
    "url": "https://github.com/adobe/aem-boilerplate/issues"
  },
  "homepage": "https://github.com/adobe/aem-boilerplate#readme",
  "devDependencies": {
    "@adobe/aem-cli": "^16.5.8",
    "@babel/eslint-parser": "7.25.1",
    "eslint": "8.57.0",
    "eslint-config-airbnb-base": "15.0.0",
    "eslint-plugin-import": "2.29.1",
    "stylelint": "16.8.2",
    "stylelint-config-standard": "36.0.1"
  },
  "dependencies": {
    "@adobe/magento-storefront-event-collector": "^1.8.0",
    "@adobe/magento-storefront-events-sdk": "^1.8.0",
<<<<<<< HEAD
    "@dropins/storefront-cart": "0.6.0",
    "@dropins/storefront-checkout": "0.1.0-alpha49",
    "@dropins/storefront-auth": "0.0.1-alpha21",
    "@dropins/storefront-account": "0.1.0-alpha11",
    "@dropins/storefront-order": "0.1.0-alpha9",
    "@dropins/storefront-order-confirmation": "0.1.0-alpha33",
    "@dropins/storefront-pdp": "0.4.0-alpha3",
    "@dropins/tools": "0.32.0"
=======
    "@dropins/storefront-pdp": "0.4.0",
    "@dropins/tools": "^0.33.0"
>>>>>>> 4145902a
  }
}<|MERGE_RESOLUTION|>--- conflicted
+++ resolved
@@ -34,18 +34,13 @@
   "dependencies": {
     "@adobe/magento-storefront-event-collector": "^1.8.0",
     "@adobe/magento-storefront-events-sdk": "^1.8.0",
-<<<<<<< HEAD
     "@dropins/storefront-cart": "0.6.0",
     "@dropins/storefront-checkout": "0.1.0-alpha49",
     "@dropins/storefront-auth": "0.0.1-alpha21",
     "@dropins/storefront-account": "0.1.0-alpha11",
     "@dropins/storefront-order": "0.1.0-alpha9",
     "@dropins/storefront-order-confirmation": "0.1.0-alpha33",
-    "@dropins/storefront-pdp": "0.4.0-alpha3",
-    "@dropins/tools": "0.32.0"
-=======
     "@dropins/storefront-pdp": "0.4.0",
     "@dropins/tools": "^0.33.0"
->>>>>>> 4145902a
   }
 }