--- conflicted
+++ resolved
@@ -7,13 +7,8 @@
     "lint:js": "eslint .",
     "lint:css": "stylelint blocks/**/*.css styles/*.css",
     "lint": "npm run lint:js && npm run lint:css",
-<<<<<<< HEAD
-    "semantic-release": "semantic-release --debug",
     "start": "aem up --print-index",
     "postinstall": "node postinstall.js"
-=======
-    "start": "aem up --print-index"
->>>>>>> bd7dc072
   },
   "repository": {
     "type": "git",
@@ -27,22 +22,8 @@
   "homepage": "https://github.com/adobe/aem-boilerplate#readme",
   "devDependencies": {
     "@adobe/aem-cli": "^16.1.3",
-<<<<<<< HEAD
     "@adobe/magento-storefront-event-collector": "^1.6.0",
     "@adobe/magento-storefront-events-sdk": "^1.6.0",
-    "@babel/core": "7.23.6",
-    "@babel/eslint-parser": "7.23.3",
-    "@semantic-release/changelog": "6.0.3",
-    "@semantic-release/exec": "6.0.3",
-    "@semantic-release/git": "10.0.1",
-    "chai": "4.3.7",
-    "eslint": "8.56.0",
-    "eslint-config-airbnb-base": "15.0.0",
-    "eslint-plugin-import": "2.29.1",
-    "semantic-release": "22.0.12",
-    "stylelint": "16.0.2",
-    "stylelint-config-standard": "35.0.0"
-=======
     "@babel/core": "7.23.7",
     "@babel/eslint-parser": "7.23.3",
     "chai": "5.0.0",
@@ -51,6 +32,5 @@
     "eslint-plugin-import": "2.29.1",
     "stylelint": "16.1.0",
     "stylelint-config-standard": "36.0.0"
->>>>>>> bd7dc072
   }
 }