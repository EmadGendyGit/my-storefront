{
  "name": "@adobe/aem-boilerplate-commerce",
  "private": true,
  "version": "1.0.0",
  "description": "Starter project for Adobe Commerce on Edge Delivery Services",
  "scripts": {
    "lint:js": "eslint .",
    "lint:css": "stylelint blocks/**/*.css styles/*.css",
    "lint": "npm run lint:js && npm run lint:css",
    "start": "aem up --url https://main--aem-boilerplate-commerce--hlxsites.aem.page",
    "install:dropins": "node build.mjs && node postinstall.js",
    "postinstall": "npm run install:dropins",
    "postupdate": "npm run install:dropins"
  },
  "repository": {
    "type": "git",
    "url": "git+https://github.com/hlxsites/aem-boilerplate-commerce.git"
  },
  "author": "Adobe",
  "license": "Apache License 2.0",
  "bugs": {
    "url": "https://github.com/hlxsites/aem-boilerplate-commerce/issues"
  },
  "homepage": "https://github.com/hlxsites/aem-boilerplate-commerce#readme",
  "devDependencies": {
    "@adobe/aem-cli": "^16.5.8",
    "@babel/eslint-parser": "7.25.9",
    "@dropins/build-tools": "0.2.0",
    "eslint": "8.57.1",
    "eslint-config-airbnb-base": "15.0.0",
    "eslint-plugin-import": "2.31.0",
    "stylelint": "16.12.0",
    "stylelint-config-standard": "36.0.1"
  },
  "dependencies": {
    "@adobe/magento-storefront-event-collector": "^1.8.0",
    "@adobe/magento-storefront-events-sdk": "^1.8.0",
<<<<<<< HEAD
    "@dropins/storefront-account": "~1.0.6",
    "@dropins/storefront-auth": "~2.0.2",
    "@dropins/storefront-cart": "1.3.0-beta2",
    "@dropins/storefront-checkout": "~1.4.0-beta2",
=======
    "@dropins/storefront-account": "~1.0.4",
    "@dropins/storefront-auth": "~2.0.2",
    "@dropins/storefront-cart": "~1.2.2",
    "@dropins/storefront-checkout": "~1.3.0",
>>>>>>> 509c3ca8
    "@dropins/storefront-order": "~1.1.0",
    "@dropins/storefront-payment-services": "~1.0.1",
    "@dropins/storefront-pdp": "^1.1.0",
    "@dropins/tools": "1.2.1"
  }
}<|MERGE_RESOLUTION|>--- conflicted
+++ resolved
@@ -35,17 +35,10 @@
   "dependencies": {
     "@adobe/magento-storefront-event-collector": "^1.8.0",
     "@adobe/magento-storefront-events-sdk": "^1.8.0",
-<<<<<<< HEAD
     "@dropins/storefront-account": "~1.0.6",
     "@dropins/storefront-auth": "~2.0.2",
     "@dropins/storefront-cart": "1.3.0-beta2",
     "@dropins/storefront-checkout": "~1.4.0-beta2",
-=======
-    "@dropins/storefront-account": "~1.0.4",
-    "@dropins/storefront-auth": "~2.0.2",
-    "@dropins/storefront-cart": "~1.2.2",
-    "@dropins/storefront-checkout": "~1.3.0",
->>>>>>> 509c3ca8
     "@dropins/storefront-order": "~1.1.0",
     "@dropins/storefront-payment-services": "~1.0.1",
     "@dropins/storefront-pdp": "^1.1.0",
