{
  "name": "@adobe/aem-boilerplate",
  "private": true,
  "version": "1.3.0",
  "description": "Starter project for Adobe Helix",
  "scripts": {
    "lint:js": "eslint .",
    "lint:css": "stylelint blocks/**/*.css styles/*.css",
    "lint": "npm run lint:js && npm run lint:css",
    "start": "aem up --print-index",
    "postinstall": "node postinstall.js"
  },
  "repository": {
    "type": "git",
    "url": "git+https://github.com/adobe/aem-boilerplate.git"
  },
  "author": "Adobe",
  "license": "Apache License 2.0",
  "bugs": {
    "url": "https://github.com/adobe/aem-boilerplate/issues"
  },
  "homepage": "https://github.com/adobe/aem-boilerplate#readme",
  "devDependencies": {
<<<<<<< HEAD
    "@adobe/aem-cli": "^16.1.3",
    "@babel/core": "7.23.7",
    "@babel/eslint-parser": "7.23.3",
    "chai": "5.0.0",
    "eslint": "8.56.0",
=======
    "@babel/core": "7.24.0",
    "@babel/eslint-parser": "7.23.10",
    "chai": "5.1.0",
    "eslint": "8.57.0",
>>>>>>> 7504c5d8
    "eslint-config-airbnb-base": "15.0.0",
    "eslint-plugin-import": "2.29.1",
    "stylelint": "16.2.1",
    "stylelint-config-standard": "36.0.0"
  },
  "dependencies": {
    "@adobe/magento-storefront-event-collector": "^1.7.1",
    "@adobe/magento-storefront-events-sdk": "^1.7.1"
  }
}<|MERGE_RESOLUTION|>--- conflicted
+++ resolved
@@ -21,18 +21,11 @@
   },
   "homepage": "https://github.com/adobe/aem-boilerplate#readme",
   "devDependencies": {
-<<<<<<< HEAD
     "@adobe/aem-cli": "^16.1.3",
-    "@babel/core": "7.23.7",
-    "@babel/eslint-parser": "7.23.3",
-    "chai": "5.0.0",
-    "eslint": "8.56.0",
-=======
     "@babel/core": "7.24.0",
     "@babel/eslint-parser": "7.23.10",
     "chai": "5.1.0",
     "eslint": "8.57.0",
->>>>>>> 7504c5d8
     "eslint-config-airbnb-base": "15.0.0",
     "eslint-plugin-import": "2.29.1",
     "stylelint": "16.2.1",
