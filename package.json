--- conflicted
+++ resolved
@@ -34,16 +34,11 @@
   "dependencies": {
     "@adobe/magento-storefront-event-collector": "^1.8.0",
     "@adobe/magento-storefront-events-sdk": "^1.8.0",
-<<<<<<< HEAD
     "@dropins/storefront-cart": "0.2.0-alpha77",
     "@dropins/storefront-checkout": "0.1.0-alpha34",
     "@dropins/storefront-auth": "0.0.1-alpha4",
     "@dropins/storefront-order-confirmation": "0.1.0-alpha24",
-    "@dropins/storefront-pdp": "0.2.2-alpha24",
+    "@dropins/storefront-pdp": "0.2.3-alpha7",
     "@dropins/tools": "0.25.0"
-=======
-    "@dropins/storefront-pdp": "^0.2.3-alpha7",
-    "@dropins/tools": "^0.25.0"
->>>>>>> fd5f9e11
   }
 }